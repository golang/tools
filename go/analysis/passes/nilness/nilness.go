// Copyright 2018 The Go Authors. All rights reserved.
// Use of this source code is governed by a BSD-style
// license that can be found in the LICENSE file.

// Package nilness inspects the control-flow graph of an SSA function
// and reports errors such as nil pointer dereferences and degenerate
// nil pointer comparisons.
package nilness

import (
	"fmt"
	"go/token"
	"go/types"

	"golang.org/x/tools/go/analysis"
	"golang.org/x/tools/go/analysis/passes/buildssa"
	"golang.org/x/tools/go/ssa"
)

const Doc = `check for redundant or impossible nil comparisons

The nilness checker inspects the control-flow graph of each function in
a package and reports nil pointer dereferences, degenerate nil
pointers, and panics with nil values. A degenerate comparison is of the form
x==nil or x!=nil where x is statically known to be nil or non-nil. These are
often a mistake, especially in control flow related to errors. Panics with nil
values are checked because they are not detectable by

	if r := recover(); r != nil {

This check reports conditions such as:

	if f == nil { // impossible condition (f is a function)
	}

and:

	p := &v
	...
	if p != nil { // tautological condition
	}

and:

	if p == nil {
		print(*p) // nil dereference
	}

and:

	if p == nil {
		panic(p)
	}
`

var Analyzer = &analysis.Analyzer{
	Name:     "nilness",
	Doc:      Doc,
	Run:      run,
	Requires: []*analysis.Analyzer{buildssa.Analyzer},
}

func run(pass *analysis.Pass) (interface{}, error) {
	ssainput := pass.ResultOf[buildssa.Analyzer].(*buildssa.SSA)
	// TODO(48525): ssainput.SrcFuncs is missing fn._Instances(). runFunc will be skipped.
	for _, fn := range ssainput.SrcFuncs {
		runFunc(pass, fn)
	}
	return nil, nil
}

func runFunc(pass *analysis.Pass, fn *ssa.Function) {
	reportf := func(category string, pos token.Pos, format string, args ...interface{}) {
		pass.Report(analysis.Diagnostic{
			Pos:      pos,
			Category: category,
			Message:  fmt.Sprintf(format, args...),
		})
	}

	// notNil reports an error if v is provably nil.
	notNil := func(stack []fact, instr ssa.Instruction, v ssa.Value, descr string) {
		if nilnessOf(stack, v) == isnil {
			reportf("nilderef", instr.Pos(), "nil dereference in "+descr)
		}
	}

	// visit visits reachable blocks of the CFG in dominance order,
	// maintaining a stack of dominating nilness facts.
	//
	// By traversing the dom tree, we can pop facts off the stack as
	// soon as we've visited a subtree.  Had we traversed the CFG,
	// we would need to retain the set of facts for each block.
	seen := make([]bool, len(fn.Blocks)) // seen[i] means visit should ignore block i
	var visit func(b *ssa.BasicBlock, stack []fact)
	visit = func(b *ssa.BasicBlock, stack []fact) {
		if seen[b.Index] {
			return
		}
		seen[b.Index] = true

		// Report nil dereferences.
		for _, instr := range b.Instrs {
			switch instr := instr.(type) {
			case ssa.CallInstruction:
				notNil(stack, instr, instr.Common().Value,
					instr.Common().Description())
			case *ssa.FieldAddr:
				notNil(stack, instr, instr.X, "field selection")
			case *ssa.IndexAddr:
				notNil(stack, instr, instr.X, "index operation")
			case *ssa.MapUpdate:
				notNil(stack, instr, instr.Map, "map update")
			case *ssa.Slice:
				// A nilcheck occurs in ptr[:] iff ptr is a pointer to an array.
				if _, ok := instr.X.Type().Underlying().(*types.Pointer); ok {
					notNil(stack, instr, instr.X, "slice operation")
				}
			case *ssa.Store:
				notNil(stack, instr, instr.Addr, "store")
			case *ssa.TypeAssert:
				if !instr.CommaOk {
					notNil(stack, instr, instr.X, "type assertion")
				}
			case *ssa.UnOp:
				if instr.Op == token.MUL { // *X
					notNil(stack, instr, instr.X, "load")
				}
			}
		}

		// Look for panics with nil value
		for _, instr := range b.Instrs {
			switch instr := instr.(type) {
			case *ssa.Panic:
				if nilnessOf(stack, instr.X) == isnil {
					reportf("nilpanic", instr.Pos(), "panic with nil value")
				}
			case *ssa.SliceToArrayPointer:
				nn := nilnessOf(stack, instr.X)
				if nn == isnil && slice2ArrayPtrLen(instr) > 0 {
					reportf("conversionpanic", instr.Pos(), "nil slice being cast to an array of len > 0 will always panic")
				}
			}
		}

		// For nil comparison blocks, report an error if the condition
		// is degenerate, and push a nilness fact on the stack when
		// visiting its true and false successor blocks.
		if binop, tsucc, fsucc := eq(b); binop != nil {
			xnil := nilnessOf(stack, binop.X)
			ynil := nilnessOf(stack, binop.Y)

			if ynil != unknown && xnil != unknown && (xnil == isnil || ynil == isnil) {
				// Degenerate condition:
				// the nilness of both operands is known,
				// and at least one of them is nil.
				var adj string
				if (xnil == ynil) == (binop.Op == token.EQL) {
					adj = "tautological"
				} else {
					adj = "impossible"
				}
				reportf("cond", binop.Pos(), "%s condition: %s %s %s", adj, xnil, binop.Op, ynil)

				// If tsucc's or fsucc's sole incoming edge is impossible,
				// it is unreachable.  Prune traversal of it and
				// all the blocks it dominates.
				// (We could be more precise with full dataflow
				// analysis of control-flow joins.)
				var skip *ssa.BasicBlock
				if xnil == ynil {
					skip = fsucc
				} else {
					skip = tsucc
				}
				for _, d := range b.Dominees() {
					if d == skip && len(d.Preds) == 1 {
						continue
					}
					visit(d, stack)
				}
				return
			}

			// "if x == nil" or "if nil == y" condition; x, y are unknown.
			if xnil == isnil || ynil == isnil {
				var newFacts facts
				if xnil == isnil {
					// x is nil, y is unknown:
					// t successor learns y is nil.
					newFacts = expandFacts(fact{binop.Y, isnil})
				} else {
					// x is nil, y is unknown:
					// t successor learns x is nil.
					newFacts = expandFacts(fact{binop.X, isnil})
				}

				for _, d := range b.Dominees() {
					// Successor blocks learn a fact
					// only at non-critical edges.
					// (We could do be more precise with full dataflow
					// analysis of control-flow joins.)
					s := stack
					if len(d.Preds) == 1 {
						if d == tsucc {
							s = append(s, newFacts...)
						} else if d == fsucc {
							s = append(s, newFacts.negate()...)
						}
					}
					visit(d, s)
				}
				return
			}
		}

		for _, d := range b.Dominees() {
			visit(d, stack)
		}
	}

	// Visit the entry block.  No need to visit fn.Recover.
	if fn.Blocks != nil {
		visit(fn.Blocks[0], make([]fact, 0, 20)) // 20 is plenty
	}
}

// A fact records that a block is dominated
// by the condition v == nil or v != nil.
type fact struct {
	value   ssa.Value
	nilness nilness
}

func (f fact) negate() fact { return fact{f.value, -f.nilness} }

type nilness int

const (
	isnonnil         = -1
	unknown  nilness = 0
	isnil            = 1
)

var nilnessStrings = []string{"non-nil", "unknown", "nil"}

func (n nilness) String() string { return nilnessStrings[n+1] }

// nilnessOf reports whether v is definitely nil, definitely not nil,
// or unknown given the dominating stack of facts.
func nilnessOf(stack []fact, v ssa.Value) nilness {
	switch v := v.(type) {
	// unwrap ChangeInterface and Slice values recursively, to detect if underlying
	// values have any facts recorded or are otherwise known with regard to nilness.
	//
	// This work must be in addition to expanding facts about
	// ChangeInterfaces during inference/fact gathering because this covers
	// cases where the nilness of a value is intrinsic, rather than based
	// on inferred facts, such as a zero value interface variable. That
	// said, this work alone would only inform us when facts are about
	// underlying values, rather than outer values, when the analysis is
	// transitive in both directions.
	case *ssa.ChangeInterface:
		if underlying := nilnessOf(stack, v.X); underlying != unknown {
			return underlying
		}
<<<<<<< HEAD
	case *ssa.Slice:
		if underlying := nilnessOf(stack, v.X); underlying != unknown {
			return underlying
=======
	case *ssa.SliceToArrayPointer:
		nn := nilnessOf(stack, v.X)
		if slice2ArrayPtrLen(v) > 0 {
			if nn == isnil {
				// We know that *(*[1]byte)(nil) is going to panic because of the
				// conversion. So return unknown to the caller, prevent useless
				// nil deference reporting due to * operator.
				return unknown
			}
			// Otherwise, the conversion will yield a non-nil pointer to array.
			// Note that the instruction can still panic if array length greater
			// than slice length. If the value is used by another instruction,
			// that instruction can assume the panic did not happen when that
			// instruction is reached.
			return isnonnil
		}
		// In case array length is zero, the conversion result depends on nilness of the slice.
		if nn != unknown {
			return nn
>>>>>>> 1e55371d
		}
	}

	// Is value intrinsically nil or non-nil?
	switch v := v.(type) {
	case *ssa.Alloc,
		*ssa.FieldAddr,
		*ssa.FreeVar,
		*ssa.Function,
		*ssa.Global,
		*ssa.IndexAddr,
		*ssa.MakeChan,
		*ssa.MakeClosure,
		*ssa.MakeInterface,
		*ssa.MakeMap,
		*ssa.MakeSlice:
		return isnonnil
	case *ssa.Const:
		if v.IsNil() {
			return isnil
		} else {
			return isnonnil
		}
	}

	// Search dominating control-flow facts.
	for _, f := range stack {
		if f.value == v {
			return f.nilness
		}
	}
	return unknown
}

func slice2ArrayPtrLen(v *ssa.SliceToArrayPointer) int64 {
	return v.Type().(*types.Pointer).Elem().Underlying().(*types.Array).Len()
}

// If b ends with an equality comparison, eq returns the operation and
// its true (equal) and false (not equal) successors.
func eq(b *ssa.BasicBlock) (op *ssa.BinOp, tsucc, fsucc *ssa.BasicBlock) {
	if If, ok := b.Instrs[len(b.Instrs)-1].(*ssa.If); ok {
		if binop, ok := If.Cond.(*ssa.BinOp); ok {
			switch binop.Op {
			case token.EQL:
				return binop, b.Succs[0], b.Succs[1]
			case token.NEQ:
				return binop, b.Succs[1], b.Succs[0]
			}
		}
	}
	return nil, nil, nil
}

// expandFacts takes a single fact and returns the set of facts that can be
// known about it or any of its related values. Some operations, like
// ChangeInterface, have transitive nilness, such that if you know the
// underlying value is nil, you also know the value itself is nil, and vice
// versa. This operation allows callers to match on any of the related values
// in analyses, rather than just the one form of the value that happened to
// appear in a comparison.
//
// This work must be in addition to unwrapping values within nilnessOf because
// while this work helps give facts about transitively known values based on
// inferred facts, the recursive check within nilnessOf covers cases where
// nilness facts are intrinsic to the underlying value, such as a zero value
// interface variables.
//
// ChangeInterface is the only expansion currently supported, but others, like
// Slice, could be added. At this time, this tool does not check slice
// operations in a way this expansion could help. See
// https://play.golang.org/p/mGqXEp7w4fR for an example.
func expandFacts(f fact) []fact {
	ff := []fact{f}

Loop:
	for {
		switch v := f.value.(type) {
		case *ssa.ChangeInterface:
			f = fact{v.X, f.nilness}
			ff = append(ff, f)
		default:
			break Loop
		}
	}

	return ff
}

type facts []fact

func (ff facts) negate() facts {
	nn := make([]fact, len(ff))
	for i, f := range ff {
		nn[i] = f.negate()
	}
	return nn
}<|MERGE_RESOLUTION|>--- conflicted
+++ resolved
@@ -265,11 +265,10 @@
 		if underlying := nilnessOf(stack, v.X); underlying != unknown {
 			return underlying
 		}
-<<<<<<< HEAD
 	case *ssa.Slice:
 		if underlying := nilnessOf(stack, v.X); underlying != unknown {
 			return underlying
-=======
+		}
 	case *ssa.SliceToArrayPointer:
 		nn := nilnessOf(stack, v.X)
 		if slice2ArrayPtrLen(v) > 0 {
@@ -289,7 +288,6 @@
 		// In case array length is zero, the conversion result depends on nilness of the slice.
 		if nn != unknown {
 			return nn
->>>>>>> 1e55371d
 		}
 	}
 
