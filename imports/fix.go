// Copyright 2013 The Go Authors. All rights reserved.
// Use of this source code is governed by a BSD-style
// license that can be found in the LICENSE file.

package imports

import (
	"bufio"
	"bytes"
	"fmt"
	"go/ast"
	"go/build"
	"go/parser"
	"go/token"
	"io/ioutil"
	"log"
	"os"
	"path"
	"path/filepath"
	"sort"
	"strings"
	"sync"

	"golang.org/x/tools/go/ast/astutil"
)

// Debug controls verbose logging.
var Debug = false

var (
	inTests = false      // set true by fix_test.go; if false, no need to use testMu
	testMu  sync.RWMutex // guards globals reset by tests; used only if inTests
)

// LocalPrefix, if set, instructs Process to sort import paths with the given
// prefix into another group after 3rd-party packages.
var LocalPrefix string

// importToGroup is a list of functions which map from an import path to
// a group number.
var importToGroup = []func(importPath string) (num int, ok bool){
	func(importPath string) (num int, ok bool) {
		if LocalPrefix != "" && strings.HasPrefix(importPath, LocalPrefix) {
			return 3, true
		}
		return
	},
	func(importPath string) (num int, ok bool) {
		if strings.HasPrefix(importPath, "appengine") {
			return 2, true
		}
		return
	},
	func(importPath string) (num int, ok bool) {
		if strings.Contains(importPath, ".") {
			return 1, true
		}
		return
	},
}

func importGroup(importPath string) int {
	for _, fn := range importToGroup {
		if n, ok := fn(importPath); ok {
			return n
		}
	}
	return 0
}

<<<<<<< HEAD
func fixImports(fset *token.FileSet, f *ast.File, filename string, removeOnly bool) (added []string, err error) {
=======
// importInfo is a summary of information about one import.
type importInfo struct {
	Path  string // full import path (e.g. "crypto/rand")
	Alias string // import alias, if present (e.g. "crand")
}

// packageInfo is a summary of features found in a package.
type packageInfo struct {
	Globals map[string]bool       // symbol => true
	Imports map[string]importInfo // pkg base name or alias => info
}

// dirPackageInfo exposes the dirPackageInfoFile function so that it can be overridden.
var dirPackageInfo = dirPackageInfoFile

// dirPackageInfoFile gets information from other files in the package.
func dirPackageInfoFile(pkgName, srcDir, filename string) (*packageInfo, error) {
	considerTests := strings.HasSuffix(filename, "_test.go")

	fileBase := filepath.Base(filename)
	packageFileInfos, err := ioutil.ReadDir(srcDir)
	if err != nil {
		return nil, err
	}

	info := &packageInfo{Globals: make(map[string]bool), Imports: make(map[string]importInfo)}
	for _, fi := range packageFileInfos {
		if fi.Name() == fileBase || !strings.HasSuffix(fi.Name(), ".go") {
			continue
		}
		if !considerTests && strings.HasSuffix(fi.Name(), "_test.go") {
			continue
		}

		fileSet := token.NewFileSet()
		root, err := parser.ParseFile(fileSet, filepath.Join(srcDir, fi.Name()), nil, 0)
		if err != nil {
			continue
		}

		for _, decl := range root.Decls {
			genDecl, ok := decl.(*ast.GenDecl)
			if !ok {
				continue
			}

			for _, spec := range genDecl.Specs {
				valueSpec, ok := spec.(*ast.ValueSpec)
				if !ok {
					continue
				}
				info.Globals[valueSpec.Names[0].Name] = true
			}
		}

		for _, imp := range root.Imports {
			impInfo := importInfo{Path: strings.Trim(imp.Path.Value, `"`)}
			name := path.Base(impInfo.Path)
			if imp.Name != nil {
				name = strings.Trim(imp.Name.Name, `"`)
				impInfo.Alias = name
			}
			info.Imports[name] = impInfo
		}
	}
	return info, nil
}

func fixImports(fset *token.FileSet, f *ast.File, filename string) (added []string, err error) {
>>>>>>> 9b32ad6a
	// refs are a set of possible package references currently unsatisfied by imports.
	// first key: either base package (e.g. "fmt") or renamed package
	// second key: referenced package symbol (e.g. "Println")
	refs := make(map[string]map[string]bool)

	// decls are the current package imports. key is base package or renamed package.
	decls := make(map[string]*ast.ImportSpec)

	abs, err := filepath.Abs(filename)
	if err != nil {
		return nil, err
	}
	srcDir := filepath.Dir(abs)
	if Debug {
		log.Printf("fixImports(filename=%q), abs=%q, srcDir=%q ...", filename, abs, srcDir)
	}

	var packageInfo *packageInfo
	var loadedPackageInfo bool

	// collect potential uses of packages.
	var visitor visitFn
	visitor = visitFn(func(node ast.Node) ast.Visitor {
		if node == nil {
			return visitor
		}
		switch v := node.(type) {
		case *ast.ImportSpec:
			if v.Name != nil {
				decls[v.Name.Name] = v
				break
			}
			ipath := strings.Trim(v.Path.Value, `"`)
			if ipath == "C" {
				break
			}
			local := importPathToName(ipath, srcDir)
			decls[local] = v
		case *ast.SelectorExpr:
			xident, ok := v.X.(*ast.Ident)
			if !ok {
				break
			}
			if xident.Obj != nil {
				// if the parser can resolve it, it's not a package ref
				break
			}
			pkgName := xident.Name
			if refs[pkgName] == nil {
				refs[pkgName] = make(map[string]bool)
			}
			if !loadedPackageInfo {
				loadedPackageInfo = true
				packageInfo, _ = dirPackageInfo(f.Name.Name, srcDir, filename)
			}
			if decls[pkgName] == nil && (packageInfo == nil || !packageInfo.Globals[pkgName]) {
				refs[pkgName][v.Sel.Name] = true
			}
		}
		return visitor
	})
	ast.Walk(visitor, f)

	// Nil out any unused ImportSpecs, to be removed in following passes
	unusedImport := map[string]string{}
	for pkg, is := range decls {
		if refs[pkg] == nil && pkg != "_" && pkg != "." {
			name := ""
			if is.Name != nil {
				name = is.Name.Name
			}
			unusedImport[strings.Trim(is.Path.Value, `"`)] = name
		}
	}
	for ipath, name := range unusedImport {
		if ipath == "C" {
			// Don't remove cgo stuff.
			continue
		}
		astutil.DeleteNamedImport(fset, f, name, ipath)
	}

	for pkgName, symbols := range refs {
		if len(symbols) == 0 {
			// skip over packages already imported
			delete(refs, pkgName)
		}
	}
<<<<<<< HEAD
	if removeOnly {
		return nil, nil
	}
=======

	// Fast path, all references already imported.
	if len(refs) == 0 {
		return nil, nil
	}

	// Can assume this will be necessary in all cases now.
	if !loadedPackageInfo {
		packageInfo, _ = dirPackageInfo(f.Name.Name, srcDir, filename)
	}

>>>>>>> 9b32ad6a
	// Search for imports matching potential package references.
	searches := 0
	type result struct {
		ipath string // import path (if err == nil)
		name  string // optional name to rename import as
		err   error
	}
	results := make(chan result)
	for pkgName, symbols := range refs {
		go func(pkgName string, symbols map[string]bool) {
			if packageInfo != nil {
				sibling := packageInfo.Imports[pkgName]
				if sibling.Path != "" {
					results <- result{ipath: sibling.Path, name: sibling.Alias}
					return
				}
			}
			ipath, rename, err := findImport(pkgName, symbols, filename)
			r := result{ipath: ipath, err: err}
			if rename {
				r.name = pkgName
			}
			results <- r
		}(pkgName, symbols)
		searches++
	}
	for i := 0; i < searches; i++ {
		result := <-results
		if result.err != nil {
			return nil, result.err
		}
		if result.ipath != "" {
			if result.name != "" {
				astutil.AddNamedImport(fset, f, result.name, result.ipath)
			} else {
				astutil.AddImport(fset, f, result.ipath)
			}
			added = append(added, result.ipath)
		}
	}

	return added, nil
}

// importPathToName returns the package name for the given import path.
var importPathToName func(importPath, srcDir string) (packageName string) = importPathToNameGoPath

// importPathToNameBasic assumes the package name is the base of import path.
func importPathToNameBasic(importPath, srcDir string) (packageName string) {
	return path.Base(importPath)
}

// importPathToNameGoPath finds out the actual package name, as declared in its .go files.
// If there's a problem, it falls back to using importPathToNameBasic.
func importPathToNameGoPath(importPath, srcDir string) (packageName string) {
	// Fast path for standard library without going to disk.
	if pkg, ok := stdImportPackage[importPath]; ok {
		return pkg
	}

	pkgName, err := importPathToNameGoPathParse(importPath, srcDir)
	if Debug {
		log.Printf("importPathToNameGoPathParse(%q, srcDir=%q) = %q, %v", importPath, srcDir, pkgName, err)
	}
	if err == nil {
		return pkgName
	}
	return importPathToNameBasic(importPath, srcDir)
}

// importPathToNameGoPathParse is a faster version of build.Import if
// the only thing desired is the package name. It uses build.FindOnly
// to find the directory and then only parses one file in the package,
// trusting that the files in the directory are consistent.
func importPathToNameGoPathParse(importPath, srcDir string) (packageName string, err error) {
	buildPkg, err := build.Import(importPath, srcDir, build.FindOnly)
	if err != nil {
		return "", err
	}
	d, err := os.Open(buildPkg.Dir)
	if err != nil {
		return "", err
	}
	names, err := d.Readdirnames(-1)
	d.Close()
	if err != nil {
		return "", err
	}
	sort.Strings(names) // to have predictable behavior
	var lastErr error
	var nfile int
	for _, name := range names {
		if !strings.HasSuffix(name, ".go") {
			continue
		}
		if strings.HasSuffix(name, "_test.go") {
			continue
		}
		nfile++
		fullFile := filepath.Join(buildPkg.Dir, name)

		fset := token.NewFileSet()
		f, err := parser.ParseFile(fset, fullFile, nil, parser.PackageClauseOnly)
		if err != nil {
			lastErr = err
			continue
		}
		pkgName := f.Name.Name
		if pkgName == "documentation" {
			// Special case from go/build.ImportDir, not
			// handled by ctx.MatchFile.
			continue
		}
		if pkgName == "main" {
			// Also skip package main, assuming it's a +build ignore generator or example.
			// Since you can't import a package main anyway, there's no harm here.
			continue
		}
		return pkgName, nil
	}
	if lastErr != nil {
		return "", lastErr
	}
	return "", fmt.Errorf("no importable package found in %d Go files", nfile)
}

var stdImportPackage = map[string]string{} // "net/http" => "http"

func init() {
	// Nothing in the standard library has a package name not
	// matching its import base name.
	for _, pkg := range stdlib {
		if _, ok := stdImportPackage[pkg]; !ok {
			stdImportPackage[pkg] = path.Base(pkg)
		}
	}
}

// Directory-scanning state.
var (
	// scanGoRootOnce guards calling scanGoRoot (for $GOROOT)
	scanGoRootOnce sync.Once
	// scanGoPathOnce guards calling scanGoPath (for $GOPATH)
	scanGoPathOnce sync.Once

	// populateIgnoreOnce guards calling populateIgnore
	populateIgnoreOnce sync.Once
	ignoredDirs        []os.FileInfo

	dirScanMu sync.RWMutex
	dirScan   map[string]*pkg // abs dir path => *pkg
)

type pkg struct {
	dir             string // absolute file path to pkg directory ("/usr/lib/go/src/net/http")
	importPath      string // full pkg import path ("net/http", "foo/bar/vendor/a/b")
	importPathShort string // vendorless import path ("net/http", "a/b")
	distance        int    // relative distance to target
}

// byDistanceOrImportPathShortLength sorts by relative distance breaking ties
// on the short import path length and then the import string itself.
type byDistanceOrImportPathShortLength []*pkg

func (s byDistanceOrImportPathShortLength) Len() int { return len(s) }
func (s byDistanceOrImportPathShortLength) Less(i, j int) bool {
	di, dj := s[i].distance, s[j].distance
	if di == -1 {
		return false
	}
	if dj == -1 {
		return true
	}
	if di != dj {
		return di < dj
	}

	vi, vj := s[i].importPathShort, s[j].importPathShort
	if len(vi) != len(vj) {
		return len(vi) < len(vj)
	}
	return vi < vj
}
func (s byDistanceOrImportPathShortLength) Swap(i, j int) { s[i], s[j] = s[j], s[i] }

func distance(basepath, targetpath string) int {
	p, err := filepath.Rel(basepath, targetpath)
	if err != nil {
		return -1
	}
	if p == "." {
		return 0
	}
	return strings.Count(p, string(filepath.Separator)) + 1
}

// guarded by populateIgnoreOnce; populates ignoredDirs.
func populateIgnore() {
	for _, srcDir := range build.Default.SrcDirs() {
		if srcDir == filepath.Join(build.Default.GOROOT, "src") {
			continue
		}
		populateIgnoredDirs(srcDir)
	}
}

// populateIgnoredDirs reads an optional config file at <path>/.goimportsignore
// of relative directories to ignore when scanning for go files.
// The provided path is one of the $GOPATH entries with "src" appended.
func populateIgnoredDirs(path string) {
	file := filepath.Join(path, ".goimportsignore")
	slurp, err := ioutil.ReadFile(file)
	if Debug {
		if err != nil {
			log.Print(err)
		} else {
			log.Printf("Read %s", file)
		}
	}
	if err != nil {
		return
	}
	bs := bufio.NewScanner(bytes.NewReader(slurp))
	for bs.Scan() {
		line := strings.TrimSpace(bs.Text())
		if line == "" || strings.HasPrefix(line, "#") {
			continue
		}
		full := filepath.Join(path, line)
		if fi, err := os.Stat(full); err == nil {
			ignoredDirs = append(ignoredDirs, fi)
			if Debug {
				log.Printf("Directory added to ignore list: %s", full)
			}
		} else if Debug {
			log.Printf("Error statting entry in .goimportsignore: %v", err)
		}
	}
}

func skipDir(fi os.FileInfo) bool {
	for _, ignoredDir := range ignoredDirs {
		if os.SameFile(fi, ignoredDir) {
			return true
		}
	}
	return false
}

// shouldTraverse reports whether the symlink fi should, found in dir,
// should be followed.  It makes sure symlinks were never visited
// before to avoid symlink loops.
func shouldTraverse(dir string, fi os.FileInfo) bool {
	path := filepath.Join(dir, fi.Name())
	target, err := filepath.EvalSymlinks(path)
	if err != nil {
		if !os.IsNotExist(err) {
			fmt.Fprintln(os.Stderr, err)
		}
		return false
	}
	ts, err := os.Stat(target)
	if err != nil {
		fmt.Fprintln(os.Stderr, err)
		return false
	}
	if !ts.IsDir() {
		return false
	}
	if skipDir(ts) {
		return false
	}
	// Check for symlink loops by statting each directory component
	// and seeing if any are the same file as ts.
	for {
		parent := filepath.Dir(path)
		if parent == path {
			// Made it to the root without seeing a cycle.
			// Use this symlink.
			return true
		}
		parentInfo, err := os.Stat(parent)
		if err != nil {
			return false
		}
		if os.SameFile(ts, parentInfo) {
			// Cycle. Don't traverse.
			return false
		}
		path = parent
	}

}

var testHookScanDir = func(dir string) {}

var scanGoRootDone = make(chan struct{}) // closed when scanGoRoot is done

func scanGoRoot() {
	go func() {
		scanGoDirs(true)
		close(scanGoRootDone)
	}()
}

func scanGoPath() { scanGoDirs(false) }

func scanGoDirs(goRoot bool) {
	if Debug {
		which := "$GOROOT"
		if !goRoot {
			which = "$GOPATH"
		}
		log.Printf("scanning " + which)
		defer log.Printf("scanned " + which)
	}
	dirScanMu.Lock()
	if dirScan == nil {
		dirScan = make(map[string]*pkg)
	}
	dirScanMu.Unlock()

	for _, srcDir := range build.Default.SrcDirs() {
		isGoroot := srcDir == filepath.Join(build.Default.GOROOT, "src")
		if isGoroot != goRoot {
			continue
		}
		testHookScanDir(srcDir)
		walkFn := func(path string, typ os.FileMode) error {
			dir := filepath.Dir(path)
			if typ.IsRegular() {
				if dir == srcDir {
					// Doesn't make sense to have regular files
					// directly in your $GOPATH/src or $GOROOT/src.
					return nil
				}
				if !strings.HasSuffix(path, ".go") {
					return nil
				}
				dirScanMu.Lock()
				if _, dup := dirScan[dir]; !dup {
					importpath := filepath.ToSlash(dir[len(srcDir)+len("/"):])
					dirScan[dir] = &pkg{
						importPath:      importpath,
						importPathShort: vendorlessImportPath(importpath),
						dir:             dir,
					}
				}
				dirScanMu.Unlock()
				return nil
			}
			if typ == os.ModeDir {
				base := filepath.Base(path)
				if base == "" || base[0] == '.' || base[0] == '_' ||
					base == "testdata" || base == "node_modules" {
					return filepath.SkipDir
				}
				fi, err := os.Lstat(path)
				if err == nil && skipDir(fi) {
					if Debug {
						log.Printf("skipping directory %q under %s", fi.Name(), dir)
					}
					return filepath.SkipDir
				}
				return nil
			}
			if typ == os.ModeSymlink {
				base := filepath.Base(path)
				if strings.HasPrefix(base, ".#") {
					// Emacs noise.
					return nil
				}
				fi, err := os.Lstat(path)
				if err != nil {
					// Just ignore it.
					return nil
				}
				if shouldTraverse(dir, fi) {
					return traverseLink
				}
			}
			return nil
		}
		if err := fastWalk(srcDir, walkFn); err != nil {
			log.Printf("goimports: scanning directory %v: %v", srcDir, err)
		}
	}
}

// vendorlessImportPath returns the devendorized version of the provided import path.
// e.g. "foo/bar/vendor/a/b" => "a/b"
func vendorlessImportPath(ipath string) string {
	// Devendorize for use in import statement.
	if i := strings.LastIndex(ipath, "/vendor/"); i >= 0 {
		return ipath[i+len("/vendor/"):]
	}
	if strings.HasPrefix(ipath, "vendor/") {
		return ipath[len("vendor/"):]
	}
	return ipath
}

// loadExports returns the set of exported symbols in the package at dir.
// It returns nil on error or if the package name in dir does not match expectPackage.
var loadExports func(expectPackage, dir string) map[string]bool = loadExportsGoPath

func loadExportsGoPath(expectPackage, dir string) map[string]bool {
	if Debug {
		log.Printf("loading exports in dir %s (seeking package %s)", dir, expectPackage)
	}
	exports := make(map[string]bool)

	ctx := build.Default

	// ReadDir is like ioutil.ReadDir, but only returns *.go files
	// and filters out _test.go files since they're not relevant
	// and only slow things down.
	ctx.ReadDir = func(dir string) (notTests []os.FileInfo, err error) {
		all, err := ioutil.ReadDir(dir)
		if err != nil {
			return nil, err
		}
		notTests = all[:0]
		for _, fi := range all {
			name := fi.Name()
			if strings.HasSuffix(name, ".go") && !strings.HasSuffix(name, "_test.go") {
				notTests = append(notTests, fi)
			}
		}
		return notTests, nil
	}

	files, err := ctx.ReadDir(dir)
	if err != nil {
		log.Print(err)
		return nil
	}

	fset := token.NewFileSet()

	for _, fi := range files {
		match, err := ctx.MatchFile(dir, fi.Name())
		if err != nil || !match {
			continue
		}
		fullFile := filepath.Join(dir, fi.Name())
		f, err := parser.ParseFile(fset, fullFile, nil, 0)
		if err != nil {
			if Debug {
				log.Printf("Parsing %s: %v", fullFile, err)
			}
			return nil
		}
		pkgName := f.Name.Name
		if pkgName == "documentation" {
			// Special case from go/build.ImportDir, not
			// handled by ctx.MatchFile.
			continue
		}
		if pkgName != expectPackage {
			if Debug {
				log.Printf("scan of dir %v is not expected package %v (actually %v)", dir, expectPackage, pkgName)
			}
			return nil
		}
		for name := range f.Scope.Objects {
			if ast.IsExported(name) {
				exports[name] = true
			}
		}
	}

	if Debug {
		exportList := make([]string, 0, len(exports))
		for k := range exports {
			exportList = append(exportList, k)
		}
		sort.Strings(exportList)
		log.Printf("loaded exports in dir %v (package %v): %v", dir, expectPackage, strings.Join(exportList, ", "))
	}
	return exports
}

// findImport searches for a package with the given symbols.
// If no package is found, findImport returns ("", false, nil)
//
// This is declared as a variable rather than a function so goimports
// can be easily extended by adding a file with an init function.
//
// The rename value tells goimports whether to use the package name as
// a local qualifier in an import. For example, if findImports("pkg",
// "X") returns ("foo/bar", rename=true), then goimports adds the
// import line:
// 	import pkg "foo/bar"
// to satisfy uses of pkg.X in the file.
var findImport func(pkgName string, symbols map[string]bool, filename string) (foundPkg string, rename bool, err error) = findImportGoPath

// findImportGoPath is the normal implementation of findImport.
// (Some companies have their own internally.)
func findImportGoPath(pkgName string, symbols map[string]bool, filename string) (foundPkg string, rename bool, err error) {
	if inTests {
		testMu.RLock()
		defer testMu.RUnlock()
	}

	pkgDir, err := filepath.Abs(filename)
	if err != nil {
		return "", false, err
	}
	pkgDir = filepath.Dir(pkgDir)

	// Fast path for the standard library.
	// In the common case we hopefully never have to scan the GOPATH, which can
	// be slow with moving disks.
	if pkg, rename, ok := findImportStdlib(pkgName, symbols); ok {
		return pkg, rename, nil
	}
	if pkgName == "rand" && symbols["Read"] {
		// Special-case rand.Read.
		//
		// If findImportStdlib didn't find it above, don't go
		// searching for it, lest it find and pick math/rand
		// in GOROOT (new as of Go 1.6)
		//
		// crypto/rand is the safer choice.
		return "", false, nil
	}

	// TODO(sameer): look at the import lines for other Go files in the
	// local directory, since the user is likely to import the same packages
	// in the current Go file.  Return rename=true when the other Go files
	// use a renamed package that's also used in the current file.

	// Read all the $GOPATH/src/.goimportsignore files before scanning directories.
	populateIgnoreOnce.Do(populateIgnore)

	// Start scanning the $GOROOT asynchronously, then run the
	// GOPATH scan synchronously if needed, and then wait for the
	// $GOROOT to finish.
	//
	// TODO(bradfitz): run each $GOPATH entry async. But nobody
	// really has more than one anyway, so low priority.
	scanGoRootOnce.Do(scanGoRoot) // async
	if !fileInDir(filename, build.Default.GOROOT) {
		scanGoPathOnce.Do(scanGoPath) // blocking
	}
	<-scanGoRootDone

	// Find candidate packages, looking only at their directory names first.
	var candidates []*pkg
	for _, pkg := range dirScan {
		if pkgIsCandidate(filename, pkgName, pkg) {
			pkg.distance = distance(pkgDir, pkg.dir)
			candidates = append(candidates, pkg)
		}
	}

	// Sort the candidates by their import package length,
	// assuming that shorter package names are better than long
	// ones.  Note that this sorts by the de-vendored name, so
	// there's no "penalty" for vendoring.
	sort.Sort(byDistanceOrImportPathShortLength(candidates))
	if Debug {
		for i, pkg := range candidates {
			log.Printf("%s candidate %d/%d: %v in %v", pkgName, i+1, len(candidates), pkg.importPathShort, pkg.dir)
		}
	}

	// Collect exports for packages with matching names.

	done := make(chan struct{}) // closed when we find the answer
	defer close(done)

	rescv := make([]chan *pkg, len(candidates))
	for i := range candidates {
		rescv[i] = make(chan *pkg)
	}
	const maxConcurrentPackageImport = 4
	loadExportsSem := make(chan struct{}, maxConcurrentPackageImport)

	go func() {
		for i, pkg := range candidates {
			select {
			case loadExportsSem <- struct{}{}:
				select {
				case <-done:
					return
				default:
				}
			case <-done:
				return
			}
			pkg := pkg
			resc := rescv[i]
			go func() {
				if inTests {
					testMu.RLock()
					defer testMu.RUnlock()
				}
				defer func() { <-loadExportsSem }()
				exports := loadExports(pkgName, pkg.dir)

				// If it doesn't have the right
				// symbols, send nil to mean no match.
				for symbol := range symbols {
					if !exports[symbol] {
						pkg = nil
						break
					}
				}
				select {
				case resc <- pkg:
				case <-done:
				}
			}()
		}
	}()
	for _, resc := range rescv {
		pkg := <-resc
		if pkg == nil {
			continue
		}
		// If the package name in the source doesn't match the import path's base,
		// return true so the rewriter adds a name (import foo "github.com/bar/go-foo")
		needsRename := path.Base(pkg.importPath) != pkgName
		return pkg.importPathShort, needsRename, nil
	}
	return "", false, nil
}

// pkgIsCandidate reports whether pkg is a candidate for satisfying the
// finding which package pkgIdent in the file named by filename is trying
// to refer to.
//
// This check is purely lexical and is meant to be as fast as possible
// because it's run over all $GOPATH directories to filter out poor
// candidates in order to limit the CPU and I/O later parsing the
// exports in candidate packages.
//
// filename is the file being formatted.
// pkgIdent is the package being searched for, like "client" (if
// searching for "client.New")
func pkgIsCandidate(filename, pkgIdent string, pkg *pkg) bool {
	// Check "internal" and "vendor" visibility:
	if !canUse(filename, pkg.dir) {
		return false
	}

	// Speed optimization to minimize disk I/O:
	// the last two components on disk must contain the
	// package name somewhere.
	//
	// This permits mismatch naming like directory
	// "go-foo" being package "foo", or "pkg.v3" being "pkg",
	// or directory "google.golang.org/api/cloudbilling/v1"
	// being package "cloudbilling", but doesn't
	// permit a directory "foo" to be package
	// "bar", which is strongly discouraged
	// anyway. There's no reason goimports needs
	// to be slow just to accomodate that.
	lastTwo := lastTwoComponents(pkg.importPathShort)
	if strings.Contains(lastTwo, pkgIdent) {
		return true
	}
	if hasHyphenOrUpperASCII(lastTwo) && !hasHyphenOrUpperASCII(pkgIdent) {
		lastTwo = lowerASCIIAndRemoveHyphen(lastTwo)
		if strings.Contains(lastTwo, pkgIdent) {
			return true
		}
	}

	return false
}

func hasHyphenOrUpperASCII(s string) bool {
	for i := 0; i < len(s); i++ {
		b := s[i]
		if b == '-' || ('A' <= b && b <= 'Z') {
			return true
		}
	}
	return false
}

func lowerASCIIAndRemoveHyphen(s string) (ret string) {
	buf := make([]byte, 0, len(s))
	for i := 0; i < len(s); i++ {
		b := s[i]
		switch {
		case b == '-':
			continue
		case 'A' <= b && b <= 'Z':
			buf = append(buf, b+('a'-'A'))
		default:
			buf = append(buf, b)
		}
	}
	return string(buf)
}

// canUse reports whether the package in dir is usable from filename,
// respecting the Go "internal" and "vendor" visibility rules.
func canUse(filename, dir string) bool {
	// Fast path check, before any allocations. If it doesn't contain vendor
	// or internal, it's not tricky:
	// Note that this can false-negative on directories like "notinternal",
	// but we check it correctly below. This is just a fast path.
	if !strings.Contains(dir, "vendor") && !strings.Contains(dir, "internal") {
		return true
	}

	dirSlash := filepath.ToSlash(dir)
	if !strings.Contains(dirSlash, "/vendor/") && !strings.Contains(dirSlash, "/internal/") && !strings.HasSuffix(dirSlash, "/internal") {
		return true
	}
	// Vendor or internal directory only visible from children of parent.
	// That means the path from the current directory to the target directory
	// can contain ../vendor or ../internal but not ../foo/vendor or ../foo/internal
	// or bar/vendor or bar/internal.
	// After stripping all the leading ../, the only okay place to see vendor or internal
	// is at the very beginning of the path.
	absfile, err := filepath.Abs(filename)
	if err != nil {
		return false
	}
	absdir, err := filepath.Abs(dir)
	if err != nil {
		return false
	}
	rel, err := filepath.Rel(absfile, absdir)
	if err != nil {
		return false
	}
	relSlash := filepath.ToSlash(rel)
	if i := strings.LastIndex(relSlash, "../"); i >= 0 {
		relSlash = relSlash[i+len("../"):]
	}
	return !strings.Contains(relSlash, "/vendor/") && !strings.Contains(relSlash, "/internal/") && !strings.HasSuffix(relSlash, "/internal")
}

// lastTwoComponents returns at most the last two path components
// of v, using either / or \ as the path separator.
func lastTwoComponents(v string) string {
	nslash := 0
	for i := len(v) - 1; i >= 0; i-- {
		if v[i] == '/' || v[i] == '\\' {
			nslash++
			if nslash == 2 {
				return v[i:]
			}
		}
	}
	return v
}

type visitFn func(node ast.Node) ast.Visitor

func (fn visitFn) Visit(node ast.Node) ast.Visitor {
	return fn(node)
}

func findImportStdlib(shortPkg string, symbols map[string]bool) (importPath string, rename, ok bool) {
	for symbol := range symbols {
		key := shortPkg + "." + symbol
		path := stdlib[key]
		if path == "" {
			if key == "rand.Read" {
				continue
			}
			return "", false, false
		}
		if importPath != "" && importPath != path {
			// Ambiguous. Symbols pointed to different things.
			return "", false, false
		}
		importPath = path
	}
	if importPath == "" && shortPkg == "rand" && symbols["Read"] {
		return "crypto/rand", false, true
	}
	return importPath, false, importPath != ""
}

// fileInDir reports whether the provided file path looks like
// it's in dir. (without hitting the filesystem)
func fileInDir(file, dir string) bool {
	rest := strings.TrimPrefix(file, dir)
	if len(rest) == len(file) {
		// dir is not a prefix of file.
		return false
	}
	// Check for boundary: either nothing (file == dir), or a slash.
	return len(rest) == 0 || rest[0] == '/' || rest[0] == '\\'
}<|MERGE_RESOLUTION|>--- conflicted
+++ resolved
@@ -68,9 +68,8 @@
 	return 0
 }
 
-<<<<<<< HEAD
-func fixImports(fset *token.FileSet, f *ast.File, filename string, removeOnly bool) (added []string, err error) {
-=======
+
+
 // importInfo is a summary of information about one import.
 type importInfo struct {
 	Path  string // full import path (e.g. "crypto/rand")
@@ -139,8 +138,7 @@
 	return info, nil
 }
 
-func fixImports(fset *token.FileSet, f *ast.File, filename string) (added []string, err error) {
->>>>>>> 9b32ad6a
+func fixImports(fset *token.FileSet, f *ast.File, filename string, removeOnly bool) (added []string, err error) {
 	// refs are a set of possible package references currently unsatisfied by imports.
 	// first key: either base package (e.g. "fmt") or renamed package
 	// second key: referenced package symbol (e.g. "Println")
@@ -229,11 +227,9 @@
 			delete(refs, pkgName)
 		}
 	}
-<<<<<<< HEAD
 	if removeOnly {
 		return nil, nil
 	}
-=======
 
 	// Fast path, all references already imported.
 	if len(refs) == 0 {
@@ -245,7 +241,7 @@
 		packageInfo, _ = dirPackageInfo(f.Name.Name, srcDir, filename)
 	}
 
->>>>>>> 9b32ad6a
+
 	// Search for imports matching potential package references.
 	searches := 0
 	type result struct {
