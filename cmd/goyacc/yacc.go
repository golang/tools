--- conflicted
+++ resolved
@@ -3553,7 +3553,6 @@
 		/* error ... attempt to resume parsing */
 		switch Errflag {
 		case 0: /* brand new error */
-<<<<<<< HEAD
             errMsg := $$ErrorMessage($$state, $$token)
             if errLoc, ok := $$lex.($$LexerErrLoc); ok {
                errLoc.ErrorLoc(errMsg, &$$rcvr.lval.symLoc)
@@ -3561,10 +3560,6 @@
                $$lex.Error(errMsg)
             }
 
-=======
-            		$$ErrLoc = &$$rcvr.lval.symLoc
-			$$lex.Error($$ErrorMessage($$state, $$token))
->>>>>>> 702692f8
 			Nerrs++
 			if $$Debug >= 1 {
 				__yyfmt__.Printf("%s", $$Statname($$state))
