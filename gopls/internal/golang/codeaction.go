--- conflicted
+++ resolved
@@ -335,29 +335,21 @@
 
 		// "type X has no field or method Y" compiler error.
 		case strings.Contains(msg, "has no field or method"):
-<<<<<<< HEAD
-			path, _ := astutil.PathEnclosingInterval(req.pgf.File, start, end)
-
-			// Offer a "Declare missing method T.f" code action if a CallStubInfo found.
+			// Offer a "Declare missing method T.f" code action.
 			// See [stubMissingCalledFunctionFixer] for command implementation.
-			si := stubmethods.GetCallStubInfo(req.pkg.FileSet(), info, path, start)
-=======
 			si := stubmethods.GetCallStubInfo(req.pkg.FileSet(), info, req.pgf, start, end)
->>>>>>> 63229bc7
 			if si != nil {
 				msg := fmt.Sprintf("Declare missing method %s.%s", si.Receiver.Obj().Name(), si.MethodName)
 				req.addApplyFixAction(msg, fixMissingCalledFunction, req.loc)
 			} else {
-				// Offer a "Declare missing field T.f" code action AND "Declare missing method T.f" as specified above
-				// See [stubMissingStructFieldFixer] for command implementation.
-				fi := stubmethods.GetFieldStubInfo(req.pkg.FileSet(), info, path)
+				fi := stubmethods.GetFieldStubInfo(req.pkg.FileSet(), info, req.pgf, start, end)
 				if fi != nil {
 					msg := fmt.Sprintf("Declare missing struct field %s.%s", fi.Named.Obj().Name(), fi.Expr.Sel.Name)
 					req.addApplyFixAction(msg, fixMissingStructField, req.loc)
 
 					// undeclared field might be a method
-					msg = fmt.Sprintf("Declare missing method %s.%s", fi.Named.Obj().Name(), fi.Expr.Sel.Name)
-					req.addApplyFixAction(msg, fixMissingCalledFunction, req.loc)
+					// msg = fmt.Sprintf("Declare missing method %s.%s", fi.Named.Obj().Name(), fi.Expr.Sel.Name)
+					// req.addApplyFixAction(msg, fixMissingCalledFunction, req.loc)
 				}
 			}
 
