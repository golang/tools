--- conflicted
+++ resolved
@@ -3367,7 +3367,11 @@
 	}
 }
 
-<<<<<<< HEAD
+func is[T any](x any) bool {
+	_, ok := x.(T)
+	return ok
+}
+
 // isCompletionAllowed checks whether completion is allowed even
 // if the current source is incomplete or contains syntax errors.
 func (c *completer) isCompletionAllowed() bool {
@@ -3388,9 +3392,4 @@
 	default:
 		return false
 	}
-=======
-func is[T any](x any) bool {
-	_, ok := x.(T)
-	return ok
->>>>>>> 71c55372
 }