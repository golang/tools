--- conflicted
+++ resolved
@@ -1105,7 +1105,67 @@
 	})
 }
 
-<<<<<<< HEAD
+// show that the efficacy counters get exercised. Fortuntely a small program
+// exercises them all
+func TestCounters(t *testing.T) {
+	const files = `
+-- go.mod --
+module foo
+go 1.21
+-- x.go --
+package foo
+
+func main() {
+}
+
+`
+	WithOptions(
+		Modes(Default),
+	).Run(t, files, func(t *testing.T, env *Env) {
+		cts := func() map[*counter.Counter]uint64 {
+			ans := make(map[*counter.Counter]uint64)
+			for _, c := range server.CompletionCounters {
+				ans[c], _ = countertest.ReadCounter(c)
+			}
+			return ans
+		}
+		before := cts()
+		env.OpenFile("x.go")
+		env.Await(env.DoneWithOpen())
+		saved := env.BufferText("x.go")
+		lines := strings.Split(saved, "\n")
+		// make sure the unused counter is exercised
+		loc := env.RegexpSearch("x.go", "main")
+		loc.Range.End = loc.Range.Start
+		env.Completion(loc)                       // ignore the proposed completions
+		env.RegexpReplace("x.go", "main", "Main") // completions are unused
+		env.SetBufferContent("x.go", saved)       // restore x.go
+		// used:no
+
+		// all the action is after 4 characters on line 2 (counting from 0)
+		for i := 2; i < len(lines); i++ {
+			l := lines[i]
+			loc.Range.Start.Line = uint32(i)
+			for j := 4; j < len(l); j++ {
+				loc.Range.Start.Character = uint32(j)
+				loc.Range.End = loc.Range.Start
+				res := env.Completion(loc)
+				if len(res.Items) > 0 {
+					r := res.Items[0]
+					env.AcceptCompletion(loc, r)
+					env.SetBufferContent("x.go", saved)
+				}
+			}
+		}
+		after := cts()
+		for c := range after {
+			if after[c] <= before[c] {
+				t.Errorf("%s did not increase", c.Name())
+			}
+		}
+	})
+}
+
 func TestCompletionAfterSyntaxError(t *testing.T) {
 	const files = `
 -- go.mod --
@@ -1286,65 +1346,6 @@
 					t.Errorf("incorrect completion (-want +got):\n%s", diff)
 				}
 			})
-=======
-// show that the efficacy counters get exercised. Fortuntely a small program
-// exercises them all
-func TestCounters(t *testing.T) {
-	const files = `
--- go.mod --
-module foo
-go 1.21
--- x.go --
-package foo
-
-func main() {
-}
-
-`
-	WithOptions(
-		Modes(Default),
-	).Run(t, files, func(t *testing.T, env *Env) {
-		cts := func() map[*counter.Counter]uint64 {
-			ans := make(map[*counter.Counter]uint64)
-			for _, c := range server.CompletionCounters {
-				ans[c], _ = countertest.ReadCounter(c)
-			}
-			return ans
-		}
-		before := cts()
-		env.OpenFile("x.go")
-		env.Await(env.DoneWithOpen())
-		saved := env.BufferText("x.go")
-		lines := strings.Split(saved, "\n")
-		// make sure the unused counter is exercised
-		loc := env.RegexpSearch("x.go", "main")
-		loc.Range.End = loc.Range.Start
-		env.Completion(loc)                       // ignore the proposed completions
-		env.RegexpReplace("x.go", "main", "Main") // completions are unused
-		env.SetBufferContent("x.go", saved)       // restore x.go
-		// used:no
-
-		// all the action is after 4 characters on line 2 (counting from 0)
-		for i := 2; i < len(lines); i++ {
-			l := lines[i]
-			loc.Range.Start.Line = uint32(i)
-			for j := 4; j < len(l); j++ {
-				loc.Range.Start.Character = uint32(j)
-				loc.Range.End = loc.Range.Start
-				res := env.Completion(loc)
-				if len(res.Items) > 0 {
-					r := res.Items[0]
-					env.AcceptCompletion(loc, r)
-					env.SetBufferContent("x.go", saved)
-				}
-			}
-		}
-		after := cts()
-		for c := range after {
-			if after[c] <= before[c] {
-				t.Errorf("%s did not increase", c.Name())
-			}
->>>>>>> 71c55372
 		}
 	})
 }