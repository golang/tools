--- conflicted
+++ resolved
@@ -1853,8 +1853,6 @@
 	})
 }
 
-<<<<<<< HEAD
-=======
 func TestInitialization(t *testing.T) {
 	const files = `
 -- go.mod --
@@ -1878,7 +1876,6 @@
 	})
 }
 
->>>>>>> b261fe96
 // Tests golang/go#45075, a panic in fillreturns breaks diagnostics.
 func TestFillReturnsPanic(t *testing.T) {
 	// At tip, the panic no longer reproduces.
