// Copyright 2013 The Go Authors. All rights reserved.
// Use of this source code is governed by a BSD-style
// license that can be found in the LICENSE file.

//go:generate go run mkstdlib.go

// Package imports implements a Go pretty-printer (like package "go/format")
// that also adds or removes import statements as necessary.
package imports

import (
	"bufio"
	"bytes"
	"fmt"
	"go/ast"
	"go/format"
	"go/parser"
	"go/printer"
	"go/token"
	"io"
	"regexp"
	"strconv"
	"strings"

	"golang.org/x/tools/go/ast/astutil"
)

// Options is golang.org/x/tools/imports.Options with extra internal-only options.
type Options struct {
	Env *ProcessEnv // The environment to use. Note: this contains the cached module and filesystem state.

	// LocalPrefix is a comma-separated string of import path prefixes, which, if
	// set, instructs Process to sort the import paths with the given prefixes
	// into another group after 3rd-party packages.
	LocalPrefix string

	Fragment  bool // Accept fragment of a source file (no package statement)
	AllErrors bool // Report all errors (not just the first 10 on different lines)

	Comments  bool // Print comments (true if nil *Options provided)
	TabIndent bool // Use tabs for indent (true if nil *Options provided)
	TabWidth  int  // Tab width (8 if nil *Options provided)

	FormatOnly bool // Disable the insertion and deletion of imports
}

// Process implements golang.org/x/tools/imports.Process with explicit context in opt.Env.
func Process(filename string, src []byte, opt *Options) (formatted []byte, err error) {
	fileSet := token.NewFileSet()
	file, adjust, err := parse(fileSet, filename, src, opt)
	if err != nil {
		return nil, err
	}

	if !opt.FormatOnly {
		if err := fixImports(fileSet, file, filename, opt.Env); err != nil {
			return nil, err
		}
	}
	return formatFile(fileSet, file, src, adjust, opt)
}

// FixImports returns a list of fixes to the imports that, when applied,
// will leave the imports in the same state as Process. src and opt must
// be specified.
//
// Note that filename's directory influences which imports can be chosen,
// so it is important that filename be accurate.
func FixImports(filename string, src []byte, opt *Options) (fixes []*ImportFix, err error) {
	fileSet := token.NewFileSet()
	file, _, err := parse(fileSet, filename, src, opt)
	if err != nil {
		return nil, err
	}

	return getFixes(fileSet, file, filename, opt.Env)
}

// ApplyFixes applies all of the fixes to the file and formats it. extraMode
// is added in when parsing the file. src and opts must be specified, but no
// env is needed.
func ApplyFixes(fixes []*ImportFix, filename string, src []byte, opt *Options, extraMode parser.Mode) (formatted []byte, err error) {
	// Don't use parse() -- we don't care about fragments or statement lists
	// here, and we need to work with unparseable files.
	fileSet := token.NewFileSet()
	parserMode := parser.Mode(0)
	if opt.Comments {
		parserMode |= parser.ParseComments
	}
	if opt.AllErrors {
		parserMode |= parser.AllErrors
	}
	parserMode |= extraMode

	file, err := parser.ParseFile(fileSet, filename, src, parserMode)
	if file == nil {
		return nil, err
	}

	// Apply the fixes to the file.
	apply(fileSet, file, fixes)

	return formatFile(fileSet, file, src, nil, opt)
}

func formatFile(fileSet *token.FileSet, file *ast.File, src []byte, adjust func(orig []byte, src []byte) []byte, opt *Options) ([]byte, error) {
<<<<<<< HEAD
	mergeImports(opt.Env, fileSet, file)
	removeBlankLines(opt.Env, fileSet, file)
	sortImports(opt.Env, fileSet, file)
=======
	mergeImports(fileSet, file)
	sortImports(opt.LocalPrefix, fileSet, file)
>>>>>>> 6e9046bf
	imps := astutil.Imports(fileSet, file)
	var spacesBefore []string // import paths we need spaces before
	for _, impSection := range imps {
		// Within each block of contiguous imports, see if any
		// import lines are in different group numbers. If so,
		// we'll need to put a space between them so it's
		// compatible with gofmt.
		lastGroup := -1
		for _, importSpec := range impSection {
			importPath, _ := strconv.Unquote(importSpec.Path.Value)
			groupNum := importGroup(opt.LocalPrefix, importPath)
			if groupNum != lastGroup && lastGroup != -1 {
				spacesBefore = append(spacesBefore, importPath)
			}
			lastGroup = groupNum
		}

	}

	printerMode := printer.UseSpaces
	if opt.TabIndent {
		printerMode |= printer.TabIndent
	}
	printConfig := &printer.Config{Mode: printerMode, Tabwidth: opt.TabWidth}

	var buf bytes.Buffer
	err := printConfig.Fprint(&buf, fileSet, file)
	if err != nil {
		return nil, err
	}
	out := buf.Bytes()
	if adjust != nil {
		out = adjust(src, out)
	}
	if len(spacesBefore) > 0 {
		out, err = addImportSpaces(bytes.NewReader(out), spacesBefore)
		if err != nil {
			return nil, err
		}
	}

	out, err = format.Source(out)
	if err != nil {
		return nil, err
	}
	return out, nil
}

// parse parses src, which was read from filename,
// as a Go source file or statement list.
func parse(fset *token.FileSet, filename string, src []byte, opt *Options) (*ast.File, func(orig, src []byte) []byte, error) {
	parserMode := parser.Mode(0)
	if opt.Comments {
		parserMode |= parser.ParseComments
	}
	if opt.AllErrors {
		parserMode |= parser.AllErrors
	}

	// Try as whole source file.
	file, err := parser.ParseFile(fset, filename, src, parserMode)
	if err == nil {
		return file, nil, nil
	}
	// If the error is that the source file didn't begin with a
	// package line and we accept fragmented input, fall through to
	// try as a source fragment.  Stop and return on any other error.
	if !opt.Fragment || !strings.Contains(err.Error(), "expected 'package'") {
		return nil, nil, err
	}

	// If this is a declaration list, make it a source file
	// by inserting a package clause.
	// Insert using a ;, not a newline, so that parse errors are on
	// the correct line.
	const prefix = "package main;"
	psrc := append([]byte(prefix), src...)
	file, err = parser.ParseFile(fset, filename, psrc, parserMode)
	if err == nil {
		// Gofmt will turn the ; into a \n.
		// Do that ourselves now and update the file contents,
		// so that positions and line numbers are correct going forward.
		psrc[len(prefix)-1] = '\n'
		fset.File(file.Package).SetLinesForContent(psrc)

		// If a main function exists, we will assume this is a main
		// package and leave the file.
		if containsMainFunc(file) {
			return file, nil, nil
		}

		adjust := func(orig, src []byte) []byte {
			// Remove the package clause.
			src = src[len(prefix):]
			return matchSpace(orig, src)
		}
		return file, adjust, nil
	}
	// If the error is that the source file didn't begin with a
	// declaration, fall through to try as a statement list.
	// Stop and return on any other error.
	if !strings.Contains(err.Error(), "expected declaration") {
		return nil, nil, err
	}

	// If this is a statement list, make it a source file
	// by inserting a package clause and turning the list
	// into a function body.  This handles expressions too.
	// Insert using a ;, not a newline, so that the line numbers
	// in fsrc match the ones in src.
	fsrc := append(append([]byte("package p; func _() {"), src...), '}')
	file, err = parser.ParseFile(fset, filename, fsrc, parserMode)
	if err == nil {
		adjust := func(orig, src []byte) []byte {
			// Remove the wrapping.
			// Gofmt has turned the ; into a \n\n.
			src = src[len("package p\n\nfunc _() {"):]
			src = src[:len(src)-len("}\n")]
			// Gofmt has also indented the function body one level.
			// Remove that indent.
			src = bytes.Replace(src, []byte("\n\t"), []byte("\n"), -1)
			return matchSpace(orig, src)
		}
		return file, adjust, nil
	}

	// Failed, and out of options.
	return nil, nil, err
}

// containsMainFunc checks if a file contains a function declaration with the
// function signature 'func main()'
func containsMainFunc(file *ast.File) bool {
	for _, decl := range file.Decls {
		if f, ok := decl.(*ast.FuncDecl); ok {
			if f.Name.Name != "main" {
				continue
			}

			if len(f.Type.Params.List) != 0 {
				continue
			}

			if f.Type.Results != nil && len(f.Type.Results.List) != 0 {
				continue
			}

			return true
		}
	}

	return false
}

func cutSpace(b []byte) (before, middle, after []byte) {
	i := 0
	for i < len(b) && (b[i] == ' ' || b[i] == '\t' || b[i] == '\n') {
		i++
	}
	j := len(b)
	for j > 0 && (b[j-1] == ' ' || b[j-1] == '\t' || b[j-1] == '\n') {
		j--
	}
	if i <= j {
		return b[:i], b[i:j], b[j:]
	}
	return nil, nil, b[j:]
}

// matchSpace reformats src to use the same space context as orig.
// 1) If orig begins with blank lines, matchSpace inserts them at the beginning of src.
// 2) matchSpace copies the indentation of the first non-blank line in orig
//    to every non-blank line in src.
// 3) matchSpace copies the trailing space from orig and uses it in place
//   of src's trailing space.
func matchSpace(orig []byte, src []byte) []byte {
	before, _, after := cutSpace(orig)
	i := bytes.LastIndex(before, []byte{'\n'})
	before, indent := before[:i+1], before[i+1:]

	_, src, _ = cutSpace(src)

	var b bytes.Buffer
	b.Write(before)
	for len(src) > 0 {
		line := src
		if i := bytes.IndexByte(line, '\n'); i >= 0 {
			line, src = line[:i+1], line[i+1:]
		} else {
			src = nil
		}
		if len(line) > 0 && line[0] != '\n' { // not blank
			b.Write(indent)
		}
		b.Write(line)
	}
	b.Write(after)
	return b.Bytes()
}

var impLine = regexp.MustCompile(`^\s+(?:[\w\.]+\s+)?"(.+)"`)

func addImportSpaces(r io.Reader, breaks []string) ([]byte, error) {
	var out bytes.Buffer
	in := bufio.NewReader(r)
	inImports := false
	done := false
	for {
		s, err := in.ReadString('\n')
		if err == io.EOF {
			break
		} else if err != nil {
			return nil, err
		}

		if !inImports && !done && strings.HasPrefix(s, "import") {
			inImports = true
		}
		if inImports && (strings.HasPrefix(s, "var") ||
			strings.HasPrefix(s, "func") ||
			strings.HasPrefix(s, "const") ||
			strings.HasPrefix(s, "type")) {
			done = true
			inImports = false
		}
		if inImports && len(breaks) > 0 {
			if m := impLine.FindStringSubmatch(s); m != nil {
				if m[1] == breaks[0] {
					out.WriteByte('\n')
					breaks = breaks[1:]
				}
			}
		}

		fmt.Fprint(&out, s)
	}
	return out.Bytes(), nil
}<|MERGE_RESOLUTION|>--- conflicted
+++ resolved
@@ -104,14 +104,9 @@
 }
 
 func formatFile(fileSet *token.FileSet, file *ast.File, src []byte, adjust func(orig []byte, src []byte) []byte, opt *Options) ([]byte, error) {
-<<<<<<< HEAD
-	mergeImports(opt.Env, fileSet, file)
-	removeBlankLines(opt.Env, fileSet, file)
-	sortImports(opt.Env, fileSet, file)
-=======
 	mergeImports(fileSet, file)
+	removeBlankLines(fileSet, file)
 	sortImports(opt.LocalPrefix, fileSet, file)
->>>>>>> 6e9046bf
 	imps := astutil.Imports(fileSet, file)
 	var spacesBefore []string // import paths we need spaces before
 	for _, impSection := range imps {
