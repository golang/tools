--- conflicted
+++ resolved
@@ -69,11 +69,8 @@
 			HoverProvider:              true,
 			DocumentHighlightProvider:  true,
 			DocumentLinkProvider:       &protocol.DocumentLinkOptions{},
-<<<<<<< HEAD
-=======
 			ReferencesProvider:         true,
 			RenameProvider:             true,
->>>>>>> 1fa56839
 			SignatureHelpProvider: &protocol.SignatureHelpOptions{
 				TriggerCharacters: []string{"(", ","},
 			},
@@ -84,11 +81,7 @@
 					IncludeText: false,
 				},
 			},
-			TypeDefinitionProvider: true,
-			ReferencesProvider:     true,
-			RenameProvider: &protocol.RenameOptions{
-				PrepareProvider: false,
-			},
+			TypeDefinitionProvider:  true,
 			WorkspaceSymbolProvider: true,
 			ImplementationProvider:  true,
 			Workspace: &struct {
