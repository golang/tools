// Copyright 2018 The Go Authors. All rights reserved.
// Use of this source code is governed by a BSD-style
// license that can be found in the LICENSE file.

package source

import (
	"context"
	"fmt"
	"go/ast"
	"go/token"
	"go/types"

	"golang.org/x/tools/go/ast/astutil"
	"golang.org/x/tools/internal/lsp/fuzzy"
	"golang.org/x/tools/internal/lsp/snippet"
	"golang.org/x/tools/internal/lsp/telemetry/trace"
	"golang.org/x/tools/internal/span"
)

type CompletionItem struct {
	// Label is the primary text the user sees for this completion item.
	Label string

	// Detail is supplemental information to present to the user.
	// This often contains the type or return type of the completion item.
	Detail string

	// InsertText is the text to insert if this item is selected.
	// Any of the prefix that has already been typed is not trimmed.
	// The insert text does not contain snippets.
	InsertText string

	Kind CompletionItemKind

	// Depth is how many levels were searched to find this completion.
	// For example when completing "foo<>", "fooBar" is depth 0, and
	// "fooBar.Baz" is depth 1.
	Depth int

	// Score is the internal relevance score.
	// A higher score indicates that this completion item is more relevant.
	Score float64

	// Snippet is the LSP snippet for the completion item, without placeholders.
	// The LSP specification contains details about LSP snippets.
	// For example, a snippet for a function with the following signature:
	//
	//     func foo(a, b, c int)
	//
	// would be:
	//
	//     foo(${1:})
	//
	plainSnippet *snippet.Builder

	// PlaceholderSnippet is the LSP snippet for the completion ite, containing
	// placeholders. The LSP specification contains details about LSP snippets.
	// For example, a placeholder snippet for a function with the following signature:
	//
	//     func foo(a, b, c int)
	//
	// would be:
	//
	//     foo(${1:a int}, ${2: b int}, ${3: c int})
	//
	placeholderSnippet *snippet.Builder

	AdditionalTextEdits []TextEdit
	// Documentation is the documentation for the completion item.
	Documentation string
}

// Snippet is a convenience function that determines the snippet that should be
// used for an item, depending on if the callee wants placeholders or not.
func (i *CompletionItem) Snippet(usePlaceholders bool) string {
	if usePlaceholders {
		if i.placeholderSnippet != nil {
			return i.placeholderSnippet.String()
		}
	}
	if i.plainSnippet != nil {
		return i.plainSnippet.String()
	}
	return i.InsertText
}

type CompletionItemKind int

const (
	Unknown CompletionItemKind = iota
	InterfaceCompletionItem
	StructCompletionItem
	TypeCompletionItem
	ConstantCompletionItem
	FieldCompletionItem
	ParameterCompletionItem
	VariableCompletionItem
	FunctionCompletionItem
	MethodCompletionItem
	PackageCompletionItem
)

// Scoring constants are used for weighting the relevance of different candidates.
const (
	// stdScore is the base score for all completion items.
	stdScore float64 = 1.0

	// highScore indicates a very relevant completion item.
	highScore float64 = 10.0

	// lowScore indicates an irrelevant or not useful completion item.
	lowScore float64 = 0.01
)

// completer contains the necessary information for a single completion request.
type completer struct {
	// Package-specific fields.
	types *types.Package
	info  *types.Info
	qf    types.Qualifier
	opts  CompletionOptions

	// view is the View associated with this completion request.
	view View

	// ctx is the context associated with this completion request.
	ctx context.Context

	// pos is the position at which the request was triggered.
	pos token.Pos

	// path is the path of AST nodes enclosing the position.
	path []ast.Node

	// seen is the map that ensures we do not return duplicate results.
	seen map[types.Object]bool

	// items is the list of completion items returned.
	items []CompletionItem

	// surrounding describes the identifier surrounding the position.
	surrounding *Selection

	// expectedType conains information about the type we expect the completion
	// candidate to be. It will be the zero value if no information is available.
	expectedType typeInference

	// enclosingFunction is the function declaration enclosing the position.
	enclosingFunction *types.Signature

	// enclosingCompositeLiteral contains information about the composite literal
	// enclosing the position.
	enclosingCompositeLiteral *compLitInfo

	file        GoFile
	cursorIdent string
	search      SearchFunc
	// deepState contains the current state of our deep completion search.
	deepState deepCompletionState

	// matcher does fuzzy matching of the candidates for the surrounding prefix.
	matcher *fuzzy.Matcher
}

type compLitInfo struct {
	// cl is the *ast.CompositeLit enclosing the position.
	cl *ast.CompositeLit

	// clType is the type of cl.
	clType types.Type

	// kv is the *ast.KeyValueExpr enclosing the position, if any.
	kv *ast.KeyValueExpr

	// inKey is true if we are certain the position is in the key side
	// of a key-value pair.
	inKey bool

	// maybeInFieldName is true if inKey is false and it is possible
	// we are completing a struct field name. For example,
	// "SomeStruct{<>}" will be inKey=false, but maybeInFieldName=true
	// because we _could_ be completing a field name.
	maybeInFieldName bool
}

// A Selection represents the cursor position and surrounding identifier.
type Selection struct {
	Content string
	Range   span.Range
	Cursor  token.Pos
}

func (p Selection) Prefix() string {
	return p.Content[:p.Cursor-p.Range.Start]
}

func (c *completer) setSurrounding(ident *ast.Ident) {
	if c.surrounding != nil {
		return
	}
	if !(ident.Pos() <= c.pos && c.pos <= ident.End()) {
		return
	}
	c.surrounding = &Selection{
		Content: ident.Name,
		Range:   span.NewRange(c.view.Session().Cache().FileSet(), ident.Pos(), ident.End()),
		Cursor:  c.pos,
	}
	if c.surrounding.Prefix() != "" {
		c.matcher = fuzzy.NewMatcher(c.surrounding.Prefix(), fuzzy.Symbol)
	}
}

// found adds a candidate completion. We will also search through the object's
// members for more candidates.
func (c *completer) found(obj types.Object, score float64) error {
	if obj.Pkg() != nil && obj.Pkg() != c.types && !obj.Exported() {
		return fmt.Errorf("%s is inaccessible from %s", obj.Name(), c.types.Path())
	}

	if c.inDeepCompletion() {
		// When searching deep, just make sure we don't have a cycle in our chain.
		// We don't dedupe by object because we want to allow both "foo.Baz" and
		// "bar.Baz" even though "Baz" is represented the same types.Object in both.
		for _, seenObj := range c.deepState.chain {
			if seenObj == obj {
				return nil
			}
		}
	} else {
		// At the top level, dedupe by object.
		if c.seen[obj] {
			return nil
		}
		c.seen[obj] = true
	}

	cand := candidate{
		obj:   obj,
		score: score,
	}

	if c.matchingType(&cand) {
		cand.score *= highScore
	}

	// Favor shallow matches by lowering weight according to depth.
	cand.score -= stdScore * float64(len(c.deepState.chain))
	item, err := c.item(cand)
	if err != nil {
		return err
	}
	c.items = append(c.items, item)

	c.deepSearch(obj)
	return nil
}

// candidate represents a completion candidate.
type candidate struct {
	// obj is the types.Object to complete to.
	obj types.Object

	// score is used to rank candidates.
	score float64

	// expandFuncCall is true if obj should be invoked in the completion.
	// For example, expandFuncCall=true yields "foo()", expandFuncCall=false yields "foo".
	expandFuncCall bool
}

type CompletionOptions struct {
	DeepComplete     bool
	WantDocumentaton bool
}

// Completion returns a list of possible candidates for completion, given a
// a file and a position.
//
// The selection is computed based on the preceding identifier and can be used by
// the client to score the quality of the completion. For instance, some clients
// may tolerate imperfect matches as valid completion results, since users may make typos.
<<<<<<< HEAD
func Completion(ctx context.Context, view View, f GoFile, pos token.Pos, opts CompletionOptions, search SearchFunc) ([]CompletionItem, *Selection, error) {
	ctx, ts := trace.StartSpan(ctx, "source.Completion")
	defer ts.End()
=======
func Completion(ctx context.Context, view View, f GoFile, pos token.Pos, opts CompletionOptions) ([]CompletionItem, *Selection, error) {
	ctx, done := trace.StartSpan(ctx, "source.Completion")
	defer done()
>>>>>>> 9a621aea
	file := f.GetAST(ctx)
	if file == nil {
		return nil, nil, fmt.Errorf("no AST for %s", f.URI())
	}

	pkg := f.GetPackage(ctx)
	if pkg == nil || pkg.IsIllTyped() {
		return nil, nil, fmt.Errorf("package for %s is ill typed", f.URI())
	}

	// Completion is based on what precedes the cursor.
	// Find the path to the position before pos.
	path, _ := astutil.PathEnclosingInterval(file, pos-1, pos-1)
	if path == nil {
		return nil, nil, fmt.Errorf("cannot find node enclosing position")
	}

	// Skip completion inside comments.
	for _, g := range file.Comments {
		if g.Pos() <= pos && pos <= g.End() {
			return nil, nil, nil
		}
	}
	// Skip completion inside any kind of literal.
	if _, ok := path[0].(*ast.BasicLit); ok {
		return nil, nil, nil
	}

	clInfo := enclosingCompositeLiteral(path, pos, pkg.GetTypesInfo())
	c := &completer{
		types:                     pkg.GetTypes(),
		info:                      pkg.GetTypesInfo(),
		qf:                        qualifier(file, pkg.GetTypes(), pkg.GetTypesInfo()),
		view:                      view,
		ctx:                       ctx,
		path:                      path,
		pos:                       pos,
		seen:                      make(map[types.Object]bool),
		enclosingFunction:         enclosingFunction(path, pos, pkg.GetTypesInfo()),
		enclosingCompositeLiteral: clInfo,
		file:                      f,
		search:                    search,
		opts:                      opts,
	}

	c.deepState.enabled = opts.DeepComplete

	// Set the filter surrounding.
	if ident, ok := path[0].(*ast.Ident); ok {
		c.setSurrounding(ident)
	}

	c.expectedType = expectedType(c)
	c.init()
	// Struct literals are handled entirely separately.
	if c.wantStructFieldCompletions() {
		if err := c.structLiteralFieldName(); err != nil {
			return nil, nil, err
		}
		return c.items, c.surrounding, nil
	}

	switch n := path[0].(type) {
	case *ast.Ident:
		// Is this the Sel part of a selector?
		if sel, ok := path[1].(*ast.SelectorExpr); ok && sel.Sel == n {
			if err := c.selector(sel); err != nil {
				return nil, nil, err
			}
			return c.items, c.surrounding, nil
		}
		// reject defining identifiers
		if obj, ok := pkg.GetTypesInfo().Defs[n]; ok {
			if v, ok := obj.(*types.Var); ok && v.IsField() {
				// An anonymous field is also a reference to a type.
			} else {
				of := ""
				if obj != nil {
					qual := types.RelativeTo(pkg.GetTypes())
					of += ", of " + types.ObjectString(obj, qual)
				}
				return nil, nil, fmt.Errorf("this is a definition%s", of)
			}
		}
		if err := c.lexical(); err != nil {
			return nil, nil, err
		}

	// The function name hasn't been typed yet, but the parens are there:
	//   recv.‸(arg)
	case *ast.TypeAssertExpr:
		// Create a fake selector expression.
		if err := c.selector(&ast.SelectorExpr{X: n.X}); err != nil {
			return nil, nil, err
		}

	case *ast.SelectorExpr:
		// The go parser inserts a phantom "_" Sel node when the selector is
		// not followed by an identifier or a "(". The "_" isn't actually in
		// the text, so don't think it is our surrounding.
		// TODO: Find a way to differentiate between phantom "_" and real "_",
		//       perhaps by checking if "_" is present in file contents.
		if n.Sel.Name != "_" || c.pos != n.Sel.Pos() {
			c.setSurrounding(n.Sel)
		}

		if err := c.selector(n); err != nil {
			return nil, nil, err
		}

	default:
		// c.initPrefix()
		// fallback to lexical completions
		if err := c.lexical(); err != nil {
			return nil, nil, err
		}
	}

	return c.items, c.surrounding, nil
}

func (c *completer) wantStructFieldCompletions() bool {
	clInfo := c.enclosingCompositeLiteral
	if clInfo == nil {
		return false
	}

	return clInfo.isStruct() && (clInfo.inKey || clInfo.maybeInFieldName)
}

func (c *completer) wantTypeName() bool {
	return c.expectedType.wantTypeName
}

// selector finds completions for the specified selector expression.
func (c *completer) selector(sel *ast.SelectorExpr) error {
	// Is sel a qualified identifier?
	if id, ok := sel.X.(*ast.Ident); ok {
		if pkgname, ok := c.info.Uses[id].(*types.PkgName); ok {
			c.packageMembers(pkgname)
			return nil
		}

		_, ok := c.info.Types[sel.X]
		if !ok {
			c.scopeVisit(c.types.Path(), id.Name)
			return nil
		}
	}

	// Invariant: sel is a true selector.
	tv, ok := c.info.Types[sel.X]
	if !ok {
		return fmt.Errorf("cannot resolve %s", sel.X)
	}

	return c.methodsAndFields(tv.Type, tv.Addressable())
}

func (c *completer) packageMembers(pkg *types.PkgName) {
	scope := pkg.Imported().Scope()
	for _, name := range scope.Names() {
		c.found(scope.Lookup(name), stdScore)
	}
}

func (c *completer) methodsAndFields(typ types.Type, addressable bool) error {
	var mset *types.MethodSet

	if addressable && !types.IsInterface(typ) && !isPointer(typ) {
		// Add methods of *T, which includes methods with receiver T.
		mset = types.NewMethodSet(types.NewPointer(typ))
	} else {
		// Add methods of T.
		mset = types.NewMethodSet(typ)
	}

	for i := 0; i < mset.Len(); i++ {
		c.found(mset.At(i).Obj(), stdScore)
	}

	// Add fields of T.
	for _, f := range fieldSelections(typ) {
		c.found(f, stdScore)
	}
	return nil
}

// lexical finds completions in the lexical environment.
func (c *completer) lexical() error {
	var scopes []*types.Scope // scopes[i], where i<len(path), is the possibly nil Scope of path[i].
	for _, n := range c.path {
		switch node := n.(type) {
		case *ast.FuncDecl:
			n = node.Type
		case *ast.FuncLit:
			n = node.Type
		}
		scopes = append(scopes, c.info.Scopes[n])
	}
	scopes = append(scopes, c.types.Scope(), types.Universe)

	// Track seen variables to avoid showing completions for shadowed variables.
	// This works since we look at scopes from innermost to outermost.
	seen := make(map[string]struct{})

	// Process scopes innermost first.
	for i, scope := range scopes {
		if scope == nil {
			continue
		}

		score := stdScore

		for _, name := range scope.Names() {
			declScope, obj := scope.LookupParent(name, c.pos)
			if declScope != scope {
				continue // Name was declared in some enclosing scope, or not at all.
			}

			if c.closure(obj, score) {
				return nil
			}

			// If obj's type is invalid, find the AST node that defines the lexical block
			// containing the declaration of obj. Don't resolve types for packages.
			if _, ok := obj.(*types.PkgName); !ok && obj.Type() == types.Typ[types.Invalid] {
				// Match the scope to its ast.Node. If the scope is the package scope,
				// use the *ast.File as the starting node.
				var node ast.Node
				if i < len(c.path) {
					node = c.path[i]
				} else if i == len(c.path) { // use the *ast.File for package scope
					node = c.path[i-1]
				}
				if node != nil {
					if resolved := resolveInvalid(obj, node, c.info); resolved != nil {
						obj = resolved
					}
				}
			}

			// Rank builtins significantly lower than other results.
			if scope == types.Universe {
				score *= 0.1
			}
			// If we haven't already added a candidate for an object with this name.
			if _, ok := seen[obj.Name()]; !ok {
				seen[obj.Name()] = struct{}{}
				c.found(obj, score)

				if p, ok := obj.(*types.PkgName); ok {
					pkgPath := p.Imported().Path()
					seen[pkgPath] = struct{}{}
				}
			}
		}
	}

	c.globalCompletion(seen)

	return nil
}

// structLiteralFieldName finds completions for struct field names inside a struct literal.
func (c *completer) structLiteralFieldName() error {
	clInfo := c.enclosingCompositeLiteral

	// Mark fields of the composite literal that have already been set,
	// except for the current field.
	addedFields := make(map[*types.Var]bool)
	for _, el := range clInfo.cl.Elts {
		if kvExpr, ok := el.(*ast.KeyValueExpr); ok {
			if clInfo.kv == kvExpr {
				continue
			}

			if key, ok := kvExpr.Key.(*ast.Ident); ok {
				if used, ok := c.info.Uses[key]; ok {
					if usedVar, ok := used.(*types.Var); ok {
						addedFields[usedVar] = true
					}
				}
			}
		}
	}

	switch t := clInfo.clType.(type) {
	case *types.Struct:
		for i := 0; i < t.NumFields(); i++ {
			field := t.Field(i)
			if !addedFields[field] {
				c.found(field, highScore)
			}
		}

		// Add lexical completions if we aren't certain we are in the key part of a
		// key-value pair.
		if clInfo.maybeInFieldName {
			return c.lexical()
		}
	default:
		return c.lexical()
	}

	return nil
}

func (cl *compLitInfo) isStruct() bool {
	_, ok := cl.clType.(*types.Struct)
	return ok
}

// enclosingCompositeLiteral returns information about the composite literal enclosing the
// position.
func enclosingCompositeLiteral(path []ast.Node, pos token.Pos, info *types.Info) *compLitInfo {
	for _, n := range path {
		switch n := n.(type) {
		case *ast.CompositeLit:
			// The enclosing node will be a composite literal if the user has just
			// opened the curly brace (e.g. &x{<>) or the completion request is triggered
			// from an already completed composite literal expression (e.g. &x{foo: 1, <>})
			//
			// The position is not part of the composite literal unless it falls within the
			// curly braces (e.g. "foo.Foo<>Struct{}").
			if !(n.Lbrace <= pos && pos <= n.Rbrace) {
				return nil
			}

			tv, ok := info.Types[n]
			if !ok {
				return nil
			}

			clInfo := compLitInfo{
				cl:     n,
				clType: tv.Type.Underlying(),
			}

			var (
				expr    ast.Expr
				hasKeys bool
			)
			for _, el := range n.Elts {
				// Remember the expression that the position falls in, if any.
				if el.Pos() <= pos && pos <= el.End() {
					expr = el
				}

				if kv, ok := el.(*ast.KeyValueExpr); ok {
					hasKeys = true
					// If expr == el then we know the position falls in this expression,
					// so also record kv as the enclosing *ast.KeyValueExpr.
					if expr == el {
						clInfo.kv = kv
						break
					}
				}
			}

			if clInfo.kv != nil {
				// If in a *ast.KeyValueExpr, we know we are in the key if the position
				// is to the left of the colon (e.g. "Foo{F<>: V}".
				clInfo.inKey = pos <= clInfo.kv.Colon
			} else if hasKeys {
				// If we aren't in a *ast.KeyValueExpr but the composite literal has
				// other *ast.KeyValueExprs, we must be on the key side of a new
				// *ast.KeyValueExpr (e.g. "Foo{F: V, <>}").
				clInfo.inKey = true
			} else {
				switch clInfo.clType.(type) {
				case *types.Struct:
					if len(n.Elts) == 0 {
						// If the struct literal is empty, next could be a struct field
						// name or an expression (e.g. "Foo{<>}" could become "Foo{F:}"
						// or "Foo{someVar}").
						clInfo.maybeInFieldName = true
					} else if len(n.Elts) == 1 {
						// If there is one expression and the position is in that expression
						// and the expression is an identifier, we may be writing a field
						// name or an expression (e.g. "Foo{F<>}").
						_, clInfo.maybeInFieldName = expr.(*ast.Ident)
					}
				case *types.Map:
					// If we aren't in a *ast.KeyValueExpr we must be adding a new key
					// to the map.
					clInfo.inKey = true
				}
			}

			return &clInfo
		default:
			if breaksExpectedTypeInference(n) {
				return nil
			}
		}
	}

	return nil
}

// enclosingFunction returns the signature of the function enclosing the given position.
func enclosingFunction(path []ast.Node, pos token.Pos, info *types.Info) *types.Signature {
	for _, node := range path {
		switch t := node.(type) {
		case *ast.FuncDecl:
			if obj, ok := info.Defs[t.Name]; ok {
				return obj.Type().(*types.Signature)
			}
		case *ast.FuncLit:
			if typ, ok := info.Types[t]; ok {
				return typ.Type.(*types.Signature)
			}
		}
	}
	return nil
}

func (c *completer) expectedCompositeLiteralType() types.Type {
	clInfo := c.enclosingCompositeLiteral
	switch t := clInfo.clType.(type) {
	case *types.Slice:
		if clInfo.inKey {
			return types.Typ[types.Int]
		}
		return t.Elem()
	case *types.Array:
		if clInfo.inKey {
			return types.Typ[types.Int]
		}
		return t.Elem()
	case *types.Map:
		if clInfo.inKey {
			return t.Key()
		}
		return t.Elem()
	case *types.Struct:
		// If we are completing a key (i.e. field name), there is no expected type.
		if clInfo.inKey {
			return nil
		}

		// If we are in a key-value pair, but not in the key, then we must be on the
		// value side. The expected type of the value will be determined from the key.
		if clInfo.kv != nil {
			if key, ok := clInfo.kv.Key.(*ast.Ident); ok {
				for i := 0; i < t.NumFields(); i++ {
					if field := t.Field(i); field.Name() == key.Name {
						return field.Type()
					}
				}
			}
		} else {
			// If we aren't in a key-value pair and aren't in the key, we must be using
			// implicit field names.

			// The order of the literal fields must match the order in the struct definition.
			// Find the element that the position belongs to and suggest that field's type.
			if i := indexExprAtPos(c.pos, clInfo.cl.Elts); i < t.NumFields() {
				return t.Field(i).Type()
			}
		}
	}
	return nil
}

// typeModifier represents an operator that changes the expected type.
type typeModifier int

const (
	star      typeModifier = iota // dereference operator for expressions, pointer indicator for types
	reference                     // reference ("&") operator
	chanRead                      // channel read ("<-") operator
)

// typeInference holds information we have inferred about a type that can be
// used at the current position.
type typeInference struct {
	// objType is the desired type of an object used at the query position.
	objType types.Type

	// wantTypeName is true if we expect the name of a type.
	wantTypeName bool

	// modifiers are prefixes such as "*", "&" or "<-" that influence how
	// a candidate type relates to the expected type.
	modifiers []typeModifier

	// assertableFrom is a type that must be assertable to our candidate type.
	assertableFrom types.Type

	// convertibleTo is a type our candidate type must be convertible to.
	convertibleTo types.Type
}

// expectedType returns information about the expected type for an expression at
// the query position.
func expectedType(c *completer) typeInference {
	if ti := expectTypeName(c); ti.wantTypeName {
		return ti
	}

	if c.enclosingCompositeLiteral != nil {
		return typeInference{objType: c.expectedCompositeLiteralType()}
	}

	var (
		modifiers     []typeModifier
		typ           types.Type
		convertibleTo types.Type
	)

Nodes:
	for i, node := range c.path {
		switch node := node.(type) {
		case *ast.BinaryExpr:
			// Determine if query position comes from left or right of op.
			e := node.X
			if c.pos < node.OpPos {
				e = node.Y
			}
			if tv, ok := c.info.Types[e]; ok {
				typ = tv.Type
				break Nodes
			}
		case *ast.AssignStmt:
			// Only rank completions if you are on the right side of the token.
			if c.pos > node.TokPos {
				i := indexExprAtPos(c.pos, node.Rhs)
				if i >= len(node.Lhs) {
					i = len(node.Lhs) - 1
				}
				if tv, ok := c.info.Types[node.Lhs[i]]; ok {
					typ = tv.Type
					break Nodes
				}
			}
			return typeInference{}
		case *ast.CallExpr:
			// Only consider CallExpr args if position falls between parens.
			if node.Lparen <= c.pos && c.pos <= node.Rparen {
				// For type conversions like "int64(foo)" we can only infer our
				// desired type is convertible to int64.
				if typ := typeConversion(node, c.info); typ != nil {
					convertibleTo = typ
					break Nodes
				}

				if tv, ok := c.info.Types[node.Fun]; ok {
					if sig, ok := tv.Type.(*types.Signature); ok {
						if sig.Params().Len() == 0 {
							return typeInference{}
						}
						i := indexExprAtPos(c.pos, node.Args)
						// Make sure not to run past the end of expected parameters.
						if i >= sig.Params().Len() {
							i = sig.Params().Len() - 1
						}
						typ = sig.Params().At(i).Type()
						break Nodes
					}
				}
			}
			return typeInference{}
		case *ast.ReturnStmt:
			if sig := c.enclosingFunction; sig != nil {
				// Find signature result that corresponds to our return statement.
				if resultIdx := indexExprAtPos(c.pos, node.Results); resultIdx < len(node.Results) {
					if resultIdx < sig.Results().Len() {
						typ = sig.Results().At(resultIdx).Type()
						break Nodes
					}
				}
			}
			return typeInference{}
		case *ast.CaseClause:
			if swtch, ok := findSwitchStmt(c.path[i+1:], c.pos, node).(*ast.SwitchStmt); ok {
				if tv, ok := c.info.Types[swtch.Tag]; ok {
					typ = tv.Type
					break Nodes
				}
			}
			return typeInference{}
		case *ast.SliceExpr:
			// Make sure position falls within the brackets (e.g. "foo[a:<>]").
			if node.Lbrack < c.pos && c.pos <= node.Rbrack {
				typ = types.Typ[types.Int]
				break Nodes
			}
			return typeInference{}
		case *ast.IndexExpr:
			// Make sure position falls within the brackets (e.g. "foo[<>]").
			if node.Lbrack < c.pos && c.pos <= node.Rbrack {
				if tv, ok := c.info.Types[node.X]; ok {
					switch t := tv.Type.Underlying().(type) {
					case *types.Map:
						typ = t.Key()
					case *types.Slice, *types.Array:
						typ = types.Typ[types.Int]
					default:
						return typeInference{}
					}
					break Nodes
				}
			}
			return typeInference{}
		case *ast.SendStmt:
			// Make sure we are on right side of arrow (e.g. "foo <- <>").
			if c.pos > node.Arrow+1 {
				if tv, ok := c.info.Types[node.Chan]; ok {
					if ch, ok := tv.Type.Underlying().(*types.Chan); ok {
						typ = ch.Elem()
						break Nodes
					}
				}
			}
			return typeInference{}
		case *ast.StarExpr:
			modifiers = append(modifiers, star)
		case *ast.UnaryExpr:
			switch node.Op {
			case token.AND:
				modifiers = append(modifiers, reference)
			case token.ARROW:
				modifiers = append(modifiers, chanRead)
			}
		default:
			if breaksExpectedTypeInference(node) {
				return typeInference{}
			}
		}
	}

	return typeInference{
		objType:       typ,
		modifiers:     modifiers,
		convertibleTo: convertibleTo,
	}
}

// applyTypeModifiers applies the list of type modifiers to a type.
func (ti typeInference) applyTypeModifiers(typ types.Type) types.Type {
	for _, mod := range ti.modifiers {
		switch mod {
		case star:
			// For every "*" deref operator, remove a pointer layer from candidate type.
			typ = deref(typ)
		case reference:
			// For every "&" ref operator, add another pointer layer to candidate type.
			typ = types.NewPointer(typ)
		case chanRead:
			// For every "<-" operator, remove a layer of channelness.
			if ch, ok := typ.(*types.Chan); ok {
				typ = ch.Elem()
			}
		}
	}
	return typ
}

// applyTypeNameModifiers applies the list of type modifiers to a type name.
func (ti typeInference) applyTypeNameModifiers(typ types.Type) types.Type {
	for _, mod := range ti.modifiers {
		switch mod {
		case star:
			// For every "*" indicator, add a pointer layer to type name.
			typ = types.NewPointer(typ)
		}
	}
	return typ
}

// findSwitchStmt returns an *ast.CaseClause's corresponding *ast.SwitchStmt or
// *ast.TypeSwitchStmt. path should start from the case clause's first ancestor.
func findSwitchStmt(path []ast.Node, pos token.Pos, c *ast.CaseClause) ast.Stmt {
	// Make sure position falls within a "case <>:" clause.
	if exprAtPos(pos, c.List) == nil {
		return nil
	}
	// A case clause is always nested within a block statement in a switch statement.
	if len(path) < 2 {
		return nil
	}
	if _, ok := path[0].(*ast.BlockStmt); !ok {
		return nil
	}
	switch s := path[1].(type) {
	case *ast.SwitchStmt:
		return s
	case *ast.TypeSwitchStmt:
		return s
	default:
		return nil
	}
}

// breaksExpectedTypeInference reports if an expression node's type is unrelated
// to its child expression node types. For example, "Foo{Bar: x.Baz(<>)}" should
// expect a function argument, not a composite literal value.
func breaksExpectedTypeInference(n ast.Node) bool {
	switch n.(type) {
	case *ast.FuncLit, *ast.CallExpr, *ast.TypeAssertExpr, *ast.IndexExpr, *ast.SliceExpr, *ast.CompositeLit:
		return true
	default:
		return false
	}
}

// expectTypeName returns information about the expected type name at position.
func expectTypeName(c *completer) typeInference {
	var (
		wantTypeName   bool
		modifiers      []typeModifier
		assertableFrom types.Type
	)

Nodes:
	for i, p := range c.path {
		switch n := p.(type) {
		case *ast.FuncDecl:
			// Expect type names in a function declaration receiver, params and results.

			if r := n.Recv; r != nil && r.Pos() <= c.pos && c.pos <= r.End() {
				wantTypeName = true
				break Nodes
			}
			if t := n.Type; t != nil {
				if p := t.Params; p != nil && p.Pos() <= c.pos && c.pos <= p.End() {
					wantTypeName = true
					break Nodes
				}
				if r := t.Results; r != nil && r.Pos() <= c.pos && c.pos <= r.End() {
					wantTypeName = true
					break Nodes
				}
			}
			return typeInference{}
		case *ast.CaseClause:
			// Expect type names in type switch case clauses.
			if swtch, ok := findSwitchStmt(c.path[i+1:], c.pos, n).(*ast.TypeSwitchStmt); ok {
				// The case clause types must be assertable from the type switch parameter.
				ast.Inspect(swtch.Assign, func(n ast.Node) bool {
					if ta, ok := n.(*ast.TypeAssertExpr); ok {
						assertableFrom = c.info.TypeOf(ta.X)
						return false
					}
					return true
				})
				wantTypeName = true
				break Nodes
			}
			return typeInference{}
		case *ast.TypeAssertExpr:
			// Expect type names in type assert expressions.
			if n.Lparen < c.pos && c.pos <= n.Rparen {
				// The type in parens must be assertable from the expression type.
				assertableFrom = c.info.TypeOf(n.X)
				wantTypeName = true
				break Nodes
			}
			return typeInference{}
		case *ast.StarExpr:
			modifiers = append(modifiers, star)
		default:
			if breaksExpectedTypeInference(p) {
				return typeInference{}
			}
		}
	}

	return typeInference{
		wantTypeName:   wantTypeName,
		modifiers:      modifiers,
		assertableFrom: assertableFrom,
	}
}

// matchingType reports whether an object is a good completion candidate
// in the context of the expected type.
func (c *completer) matchingType(cand *candidate) bool {
	if isTypeName(cand.obj) {
		return c.matchingTypeName(cand)
	}

	objType := cand.obj.Type()

	// Default to invoking *types.Func candidates. This is so function
	// completions in an empty statement (or other cases with no expected type)
	// are invoked by default.
	cand.expandFuncCall = isFunc(cand.obj)

	typeMatches := func(candType types.Type) bool {
		// Take into account any type modifiers on the expected type.
		candType = c.expectedType.applyTypeModifiers(candType)

		if c.expectedType.objType != nil {
			wantType := types.Default(c.expectedType.objType)

			// Handle untyped values specially since AssignableTo gives false negatives
			// for them (see https://golang.org/issue/32146).
			if candBasic, ok := candType.(*types.Basic); ok && candBasic.Info()&types.IsUntyped > 0 {
				if wantBasic, ok := wantType.Underlying().(*types.Basic); ok {
					// Check that their constant kind (bool|int|float|complex|string) matches.
					// This doesn't take into account the constant value, so there will be some
					// false positives due to integer sign and overflow.
					return candBasic.Info()&types.IsConstType == wantBasic.Info()&types.IsConstType
				}
				return false
			}

			// AssignableTo covers the case where the types are equal, but also handles
			// cases like assigning a concrete type to an interface type.
			return types.AssignableTo(candType, wantType)
		}

		return false
	}

	if typeMatches(objType) {
		// If obj's type matches, we don't want to expand to an invocation of obj.
		cand.expandFuncCall = false
		return true
	}

	// Try using a function's return type as its type.
	if sig, ok := objType.Underlying().(*types.Signature); ok && sig.Results().Len() == 1 {
		if typeMatches(sig.Results().At(0).Type()) {
			// If obj's return value matches the expected type, we need to invoke obj
			// in the completion.
			cand.expandFuncCall = true
			return true
		}
	}

	if c.expectedType.convertibleTo != nil {
		return types.ConvertibleTo(objType, c.expectedType.convertibleTo)
	}

	return false
}

func (c *completer) matchingTypeName(cand *candidate) bool {
	if !c.wantTypeName() {
		return false
	}

	// Take into account any type name modifier prefixes.
	actual := c.expectedType.applyTypeNameModifiers(cand.obj.Type())

	if c.expectedType.assertableFrom != nil {
		// Don't suggest the starting type in type assertions. For example,
		// if "foo" is an io.Writer, don't suggest "foo.(io.Writer)".
		if types.Identical(c.expectedType.assertableFrom, actual) {
			return false
		}

		if intf, ok := c.expectedType.assertableFrom.Underlying().(*types.Interface); ok {
			if !types.AssertableTo(intf, actual) {
				return false
			}
		}
	}

	// Default to saying any type name is a match.
	return true
}<|MERGE_RESOLUTION|>--- conflicted
+++ resolved
@@ -281,15 +281,9 @@
 // The selection is computed based on the preceding identifier and can be used by
 // the client to score the quality of the completion. For instance, some clients
 // may tolerate imperfect matches as valid completion results, since users may make typos.
-<<<<<<< HEAD
 func Completion(ctx context.Context, view View, f GoFile, pos token.Pos, opts CompletionOptions, search SearchFunc) ([]CompletionItem, *Selection, error) {
-	ctx, ts := trace.StartSpan(ctx, "source.Completion")
-	defer ts.End()
-=======
-func Completion(ctx context.Context, view View, f GoFile, pos token.Pos, opts CompletionOptions) ([]CompletionItem, *Selection, error) {
 	ctx, done := trace.StartSpan(ctx, "source.Completion")
 	defer done()
->>>>>>> 9a621aea
 	file := f.GetAST(ctx)
 	if file == nil {
 		return nil, nil, fmt.Errorf("no AST for %s", f.URI())
