// Copyright 2018 The Go Authors. All rights reserved.
// Use of this source code is governed by a BSD-style
// license that can be found in the LICENSE file.

package source

import (
	"context"
	"fmt"
	"go/ast"
	"go/token"
	"go/types"

	"golang.org/x/tools/go/ast/astutil"
	"golang.org/x/tools/internal/lsp/snippet"
)

type CompletionItem struct {
	// Label is the primary text the user sees for this completion item.
	Label string

	// Detail is supplemental information to present to the user.
	// This often contains the type or return type of the completion item.
	Detail string

	// InsertText is the text to insert if this item is selected.
	// Any of the prefix that has already been typed is not trimmed.
	// The insert text does not contain snippets.
	InsertText string

	Kind CompletionItemKind

	// Score is the internal relevance score.
	// A higher score indicates that this completion item is more relevant.
	Score float64

	// Snippet is the LSP snippet for the completion item, without placeholders.
	// The LSP specification contains details about LSP snippets.
	// For example, a snippet for a function with the following signature:
	//
	//     func foo(a, b, c int)
	//
	// would be:
	//
	//     foo(${1:})
	//
	Snippet *snippet.Builder

	// PlaceholderSnippet is the LSP snippet for the completion ite, containing
	// placeholders. The LSP specification contains details about LSP snippets.
	// For example, a placeholder snippet for a function with the following signature:
	//
	//     func foo(a, b, c int)
	//
	// would be:
	//
	//     foo(${1:a int}, ${2: b int}, ${3: c int})
	//
	PlaceholderSnippet *snippet.Builder

	AdditionalTextEdits []TextEdit
}

type CompletionItemKind int

const (
	Unknown CompletionItemKind = iota
	InterfaceCompletionItem
	StructCompletionItem
	TypeCompletionItem
	ConstantCompletionItem
	FieldCompletionItem
	ParameterCompletionItem
	VariableCompletionItem
	FunctionCompletionItem
	MethodCompletionItem
	PackageCompletionItem
)

// Scoring constants are used for weighting the relevance of different candidates.
const (
	// stdScore is the base score for all completion items.
	stdScore float64 = 1.0

	// highScore indicates a very relevant completion item.
	highScore float64 = 10.0

	// lowScore indicates an irrelevant or not useful completion item.
	lowScore float64 = 0.01
)

// completer contains the necessary information for a single completion request.
type completer struct {
	// Package-specific fields.
	types *types.Package
	info  *types.Info
	qf    types.Qualifier

	// view is the View associated with this completion request.
	view View

	// ctx is the context associated with this completion request.
	ctx context.Context

	// pos is the position at which the request was triggered.
	pos token.Pos

	// path is the path of AST nodes enclosing the position.
	path []ast.Node

	// seen is the map that ensures we do not return duplicate results.
	seen map[types.Object]bool

	// items is the list of completion items returned.
	items []CompletionItem

	// prefix is the already-typed portion of the completion candidates.
	prefix string

	// expectedType is the type we expect the completion candidate to be.
	// It may not be set.
	expectedType types.Type

	// enclosingFunction is the function declaration enclosing the position.
	enclosingFunction *types.Signature

	// preferTypeNames is true if we are completing at a position that expects a type,
	// not a value.
	preferTypeNames bool

	// enclosingCompositeLiteral is the composite literal enclosing the position.
	enclosingCompositeLiteral *ast.CompositeLit

	// enclosingKeyValue is the key value expression enclosing the position.
	enclosingKeyValue *ast.KeyValueExpr

	// inCompositeLiteralField is true if we are completing a composite literal field.
	inCompositeLiteralField bool

	file        File
	cursorIdent string
	search      SearchFunc
}

// found adds a candidate completion.
//
// Only the first candidate of a given name is considered.
func (c *completer) found(obj types.Object, weight float64) {
	if obj.Pkg() != nil && obj.Pkg() != c.types && !obj.Exported() {
		return // inaccessible
	}
	if c.seen[obj] {
		return
	}
	c.seen[obj] = true
	if c.matchingType(obj.Type()) {
		weight *= highScore
	}
	if _, ok := obj.(*types.TypeName); !ok && c.preferTypeNames {
		weight *= lowScore
	}
	c.items = append(c.items, c.item(obj, weight))
}

// Completion returns a list of possible candidates for completion, given a
// a file and a position.
//
// The prefix is computed based on the preceding identifier and can be used by
// the client to score the quality of the completion. For instance, some clients
// may tolerate imperfect matches as valid completion results, since users may make typos.
func Completion(ctx context.Context, f File, pos token.Pos, search SearchFunc) ([]CompletionItem, string, error) {
	file := f.GetAST(ctx)
	pkg := f.GetPackage(ctx)
	if pkg == nil || pkg.IsIllTyped() {
		return nil, "", fmt.Errorf("package for %s is ill typed", f.URI())
	}

	// Completion is based on what precedes the cursor.
	// Find the path to the position before pos.
	path, _ := astutil.PathEnclosingInterval(file, pos-1, pos-1)
	if path == nil {
		return nil, "", fmt.Errorf("cannot find node enclosing position")
	}

	// Skip completion inside comments.
	for _, g := range file.Comments {
		if g.Pos() <= pos && pos <= g.End() {
			return nil, "", nil
		}
	}
	// Skip completion inside any kind of literal.
	if _, ok := path[0].(*ast.BasicLit); ok {
		return nil, "", nil
	}

	lit, kv, inCompositeLiteralField := enclosingCompositeLiteral(path, pos)
	c := &completer{
		types:                     pkg.GetTypes(),
		info:                      pkg.GetTypesInfo(),
		qf:                        qualifier(file, pkg.GetTypes(), pkg.GetTypesInfo()),
		view:                      f.View(),
		ctx:                       ctx,
		path:                      path,
		pos:                       pos,
		seen:                      make(map[types.Object]bool),
		enclosingFunction:         enclosingFunction(path, pos, pkg.GetTypesInfo()),
		preferTypeNames:           preferTypeNames(path, pos),
		enclosingCompositeLiteral: lit,
		enclosingKeyValue:         kv,
		inCompositeLiteralField:   inCompositeLiteralField,
		file:                      f,
		search:                    search,
	}

<<<<<<< HEAD
	c.init()
=======
	c.expectedType = expectedType(c)
>>>>>>> 80b1e874

	// Composite literals are handled entirely separately.
	if c.enclosingCompositeLiteral != nil {
		c.expectedType = c.expectedCompositeLiteralType(c.enclosingCompositeLiteral, c.enclosingKeyValue)

		if c.inCompositeLiteralField {
			if err := c.compositeLiteral(c.enclosingCompositeLiteral, c.enclosingKeyValue); err != nil {
				return nil, "", err
			}
			return c.items, c.prefix, nil
		}
	}

	switch n := path[0].(type) {
	case *ast.Ident:
		// Set the filter prefix.
		c.prefix = n.Name[:pos-n.Pos()]

		// Is this the Sel part of a selector?
		if sel, ok := path[1].(*ast.SelectorExpr); ok && sel.Sel == n {
			if err := c.selector(sel); err != nil {
				return nil, "", err
			}
			return c.items, c.prefix, nil
		}
		// reject defining identifiers
		if obj, ok := pkg.GetTypesInfo().Defs[n]; ok {
			if v, ok := obj.(*types.Var); ok && v.IsField() {
				// An anonymous field is also a reference to a type.
			} else {
				of := ""
				if obj != nil {
					qual := types.RelativeTo(pkg.GetTypes())
					of += ", of " + types.ObjectString(obj, qual)
				}
				return nil, "", fmt.Errorf("this is a definition%s", of)
			}
		}
		if err := c.lexical(); err != nil {
			return nil, "", err
		}

	// The function name hasn't been typed yet, but the parens are there:
	//   recv.‸(arg)
	case *ast.TypeAssertExpr:
		// Create a fake selector expression.
		if err := c.selector(&ast.SelectorExpr{X: n.X}); err != nil {
			return nil, "", err
		}

	case *ast.SelectorExpr:
		if err := c.selector(n); err != nil {
			return nil, "", err
		}

	default:
		// c.initPrefix()
		// fallback to lexical completions
		if err := c.lexical(); err != nil {
			return nil, "", err
		}
	}
	return c.items, c.prefix, nil
}

// selector finds completions for the specified selector expression.
func (c *completer) selector(sel *ast.SelectorExpr) error {
	// Is sel a qualified identifier?
	if id, ok := sel.X.(*ast.Ident); ok {
		if pkgname, ok := c.info.Uses[id].(*types.PkgName); ok {
			// Enumerate package members.
			scope := pkgname.Imported().Scope()
			for _, name := range scope.Names() {
				c.found(scope.Lookup(name), stdScore)
			}
			return nil
		}

		_, ok := c.info.Types[sel.X]
		if !ok {
			c.scopeVisit(c.types.Path(), id.Name)
			return nil
		}
	}

	// Invariant: sel is a true selector.
	tv, ok := c.info.Types[sel.X]
	if !ok {
		return fmt.Errorf("cannot resolve %s", sel.X)
	}

	// Add methods of T.
	mset := types.NewMethodSet(tv.Type)
	for i := 0; i < mset.Len(); i++ {
		c.found(mset.At(i).Obj(), stdScore)
	}

	// Add methods of *T.
	if tv.Addressable() && !types.IsInterface(tv.Type) && !isPointer(tv.Type) {
		mset := types.NewMethodSet(types.NewPointer(tv.Type))
		for i := 0; i < mset.Len(); i++ {
			c.found(mset.At(i).Obj(), stdScore)
		}
	}

	// Add fields of T.
	for _, f := range fieldSelections(tv.Type) {
		c.found(f, stdScore)
	}
	return nil
}

// lexical finds completions in the lexical environment.
func (c *completer) lexical() error {
	var scopes []*types.Scope // scopes[i], where i<len(path), is the possibly nil Scope of path[i].
	for _, n := range c.path {
		switch node := n.(type) {
		case *ast.FuncDecl:
			n = node.Type
		case *ast.FuncLit:
			n = node.Type
		}
		scopes = append(scopes, c.info.Scopes[n])
	}
	scopes = append(scopes, c.types.Scope(), types.Universe)

	// Track seen variables to avoid showing completions for shadowed variables.
	// This works since we look at scopes from innermost to outermost.
	seen := make(map[string]struct{})

	// Process scopes innermost first.
	for i, scope := range scopes {
		if scope == nil {
			continue
		}

		score := stdScore

		for _, name := range scope.Names() {
			declScope, obj := scope.LookupParent(name, c.pos)
			if declScope != scope {
				continue // Name was declared in some enclosing scope, or not at all.
			}

			if c.closure(obj, score) {
				return nil
			}

			// If obj's type is invalid, find the AST node that defines the lexical block
			// containing the declaration of obj. Don't resolve types for packages.
			if _, ok := obj.(*types.PkgName); !ok && obj.Type() == types.Typ[types.Invalid] {
				// Match the scope to its ast.Node. If the scope is the package scope,
				// use the *ast.File as the starting node.
				var node ast.Node
				if i < len(c.path) {
					node = c.path[i]
				} else if i == len(c.path) { // use the *ast.File for package scope
					node = c.path[i-1]
				}
				if node != nil {
					if resolved := resolveInvalid(obj, node, c.info); resolved != nil {
						obj = resolved
					}
				}
			}

			// Rank builtins significantly lower than other results.
			if scope == types.Universe {
				score *= 0.1
			}
			// If we haven't already added a candidate for an object with this name.
			if _, ok := seen[obj.Name()]; !ok {
				seen[obj.Name()] = struct{}{}
				c.found(obj, score)

				if p, ok := obj.(*types.PkgName); ok {
					pkgPath := p.Imported().Path()
					seen[pkgPath] = struct{}{}
				}
			}
		}
	}

	c.globalCompletion(seen)

	return nil
}

// compositeLiteral finds completions for field names inside a composite literal.
func (c *completer) compositeLiteral(lit *ast.CompositeLit, kv *ast.KeyValueExpr) error {
	switch n := c.path[0].(type) {
	case *ast.Ident:
		c.prefix = n.Name[:c.pos-n.Pos()]
	}
	// Mark fields of the composite literal that have already been set,
	// except for the current field.
	hasKeys := kv != nil // true if the composite literal already has key-value pairs
	addedFields := make(map[*types.Var]bool)
	for _, el := range lit.Elts {
		if kvExpr, ok := el.(*ast.KeyValueExpr); ok {
			if kv == kvExpr {
				continue
			}

			hasKeys = true
			if key, ok := kvExpr.Key.(*ast.Ident); ok {
				if used, ok := c.info.Uses[key]; ok {
					if usedVar, ok := used.(*types.Var); ok {
						addedFields[usedVar] = true
					}
				}
			}
		}
	}
	// If the underlying type of the composite literal is a struct,
	// collect completions for the fields of this struct.
	if tv, ok := c.info.Types[lit]; ok {
		switch t := tv.Type.Underlying().(type) {
		case *types.Struct:
			var structPkg *types.Package // package that struct is declared in
			for i := 0; i < t.NumFields(); i++ {
				field := t.Field(i)
				if i == 0 {
					structPkg = field.Pkg()
				}
				if !addedFields[field] {
					c.found(field, highScore)
				}
			}
			// Add lexical completions if the user hasn't typed a key value expression
			// and if the struct fields are defined in the same package as the user is in.
			if !hasKeys && structPkg == c.types {
				return c.lexical()
			}
		default:
			return c.lexical()
		}
	}
	return nil
}

func enclosingCompositeLiteral(path []ast.Node, pos token.Pos) (lit *ast.CompositeLit, kv *ast.KeyValueExpr, ok bool) {
	for _, n := range path {
		switch n := n.(type) {
		case *ast.CompositeLit:
			// The enclosing node will be a composite literal if the user has just
			// opened the curly brace (e.g. &x{<>) or the completion request is triggered
			// from an already completed composite literal expression (e.g. &x{foo: 1, <>})
			//
			// The position is not part of the composite literal unless it falls within the
			// curly braces (e.g. "foo.Foo<>Struct{}").
			if n.Lbrace <= pos && pos <= n.Rbrace {
				lit = n

				// If the cursor position is within a key-value expression inside the composite
				// literal, we try to determine if it is before or after the colon. If it is before
				// the colon, we return field completions. If the cursor does not belong to any
				// expression within the composite literal, we show composite literal completions.
				if expr, isKeyValue := exprAtPos(pos, n.Elts).(*ast.KeyValueExpr); kv == nil && isKeyValue {
					kv = expr

					// If the position belongs to a key-value expression and is after the colon,
					// don't show composite literal completions.
					ok = pos <= kv.Colon
				} else if kv == nil {
					ok = true
				}
			}
			return lit, kv, ok
		case *ast.KeyValueExpr:
			if kv == nil {
				kv = n

				// If the position belongs to a key-value expression and is after the colon,
				// don't show composite literal completions.
				ok = pos <= kv.Colon
			}
		default:
			if breaksExpectedTypeInference(n) {
				return nil, nil, false
			}
		}
	}
	return lit, kv, ok
}

// enclosingFunction returns the signature of the function enclosing the given position.
func enclosingFunction(path []ast.Node, pos token.Pos, info *types.Info) *types.Signature {
	for _, node := range path {
		switch t := node.(type) {
		case *ast.FuncDecl:
			if obj, ok := info.Defs[t.Name]; ok {
				return obj.Type().(*types.Signature)
			}
		case *ast.FuncLit:
			if typ, ok := info.Types[t]; ok {
				return typ.Type.(*types.Signature)
			}
		}
	}
	return nil
}

func (c *completer) expectedCompositeLiteralType(lit *ast.CompositeLit, kv *ast.KeyValueExpr) types.Type {
	litType, ok := c.info.Types[lit]
	if !ok {
		return nil
	}
	switch t := litType.Type.Underlying().(type) {
	case *types.Slice:
		return t.Elem()
	case *types.Array:
		return t.Elem()
	case *types.Map:
		if kv == nil || c.pos <= kv.Colon {
			return t.Key()
		}
		return t.Elem()
	case *types.Struct:
		//  If we are in a key-value expression.
		if kv != nil {
			// There is no expected type for a struct field name.
			if c.pos <= kv.Colon {
				return nil
			}
			// Find the type of the struct field whose name matches the key.
			if key, ok := kv.Key.(*ast.Ident); ok {
				for i := 0; i < t.NumFields(); i++ {
					if field := t.Field(i); field.Name() == key.Name {
						return field.Type()
					}
				}
			}
			return nil
		}
		// We are in a struct literal, but not a specific key-value pair.
		// If the struct literal doesn't have explicit field names,
		// we may still be able to suggest an expected type.
		for _, el := range lit.Elts {
			if _, ok := el.(*ast.KeyValueExpr); ok {
				return nil
			}
		}
		// The order of the literal fields must match the order in the struct definition.
		// Find the element that the position belongs to and suggest that field's type.
		if i := indexExprAtPos(c.pos, lit.Elts); i < t.NumFields() {
			return t.Field(i).Type()
		}
	}
	return nil
}

// expectedType returns the expected type for an expression at the query position.
func expectedType(c *completer) types.Type {
	var (
		derefCount int // count of deref "*" operators
		refCount   int // count of reference "&" operators
		typ        types.Type
	)

Nodes:
	for _, node := range c.path {
		switch expr := node.(type) {
		case *ast.BinaryExpr:
			// Determine if query position comes from left or right of op.
			e := expr.X
			if c.pos < expr.OpPos {
				e = expr.Y
			}
			if tv, ok := c.info.Types[e]; ok {
				typ = tv.Type
				break Nodes
			}
		case *ast.AssignStmt:
			// Only rank completions if you are on the right side of the token.
			if c.pos > expr.TokPos {
				i := indexExprAtPos(c.pos, expr.Rhs)
				if i >= len(expr.Lhs) {
					i = len(expr.Lhs) - 1
				}
				if tv, ok := c.info.Types[expr.Lhs[i]]; ok {
					typ = tv.Type
					break Nodes
				}
			}
			return nil
		case *ast.CallExpr:
			// Only consider CallExpr args if position falls between parens.
			if expr.Lparen <= c.pos && c.pos <= expr.Rparen {
				if tv, ok := c.info.Types[expr.Fun]; ok {
					if sig, ok := tv.Type.(*types.Signature); ok {
						if sig.Params().Len() == 0 {
							return nil
						}
						i := indexExprAtPos(c.pos, expr.Args)
						// Make sure not to run past the end of expected parameters.
						if i >= sig.Params().Len() {
							i = sig.Params().Len() - 1
						}
						typ = sig.Params().At(i).Type()
						break Nodes
					}
				}
			}
			return nil
		case *ast.ReturnStmt:
			if sig := c.enclosingFunction; sig != nil {
				// Find signature result that corresponds to our return expression.
				if resultIdx := indexExprAtPos(c.pos, expr.Results); resultIdx < len(expr.Results) {
					if resultIdx < sig.Results().Len() {
						typ = sig.Results().At(resultIdx).Type()
						break Nodes
					}
				}
			}

			return nil
		case *ast.StarExpr:
			derefCount++
		case *ast.UnaryExpr:
			if expr.Op == token.AND {
				refCount++
			}
		default:
			if breaksExpectedTypeInference(node) {
				return nil
			}
		}
	}

	if typ != nil {
		// For every "*" deref operator, add another pointer layer to expected type.
		for i := 0; i < derefCount; i++ {
			typ = types.NewPointer(typ)
		}
		// For every "&" ref operator, remove a pointer layer from expected type.
		for i := 0; i < refCount; i++ {
			if ptr, ok := typ.(*types.Pointer); ok {
				typ = ptr.Elem()
			} else {
				break
			}
		}
	}

	return typ
}

// breaksExpectedTypeInference reports if an expression node's type is unrelated
// to its child expression node types. For example, "Foo{Bar: x.Baz(<>)}" should
// expect a function argument, not a composite literal value.
func breaksExpectedTypeInference(n ast.Node) bool {
	switch n.(type) {
	case *ast.FuncLit, *ast.CallExpr, *ast.TypeAssertExpr, *ast.IndexExpr, *ast.SliceExpr, *ast.CompositeLit:
		return true
	default:
		return false
	}
}

// preferTypeNames checks if given token position is inside func receiver,
// type params, or type results. For example:
//
// func (<>) foo(<>) (<>) {}
//
func preferTypeNames(path []ast.Node, pos token.Pos) bool {
	for _, p := range path {
		switch n := p.(type) {
		case *ast.FuncDecl:
			if r := n.Recv; r != nil && r.Pos() <= pos && pos <= r.End() {
				return true
			}
			if t := n.Type; t != nil {
				if p := t.Params; p != nil && p.Pos() <= pos && pos <= p.End() {
					return true
				}
				if r := t.Results; r != nil && r.Pos() <= pos && pos <= r.End() {
					return true
				}
			}
			return false
		}
	}
	return false
}

// matchingTypes reports whether actual is a good candidate type
// for a completion in a context of the expected type.
func (c *completer) matchingType(actual types.Type) bool {
	if c.expectedType == nil {
		return false
	}
	// Use a function's return type as its type.
	if sig, ok := actual.(*types.Signature); ok {
		if sig.Results().Len() == 1 {
			actual = sig.Results().At(0).Type()
		}
	}
	return types.Identical(types.Default(c.expectedType), types.Default(actual))
}<|MERGE_RESOLUTION|>--- conflicted
+++ resolved
@@ -212,11 +212,8 @@
 		search:                    search,
 	}
 
-<<<<<<< HEAD
 	c.init()
-=======
 	c.expectedType = expectedType(c)
->>>>>>> 80b1e874
 
 	// Composite literals are handled entirely separately.
 	if c.enclosingCompositeLiteral != nil {
