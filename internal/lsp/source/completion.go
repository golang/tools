// Copyright 2018 The Go Authors. All rights reserved.
// Use of this source code is governed by a BSD-style
// license that can be found in the LICENSE file.

package source

import (
	"context"
	"go/ast"
	"go/token"
	"go/types"
	"strings"

	"golang.org/x/tools/go/ast/astutil"
	"golang.org/x/tools/internal/imports"
	"golang.org/x/tools/internal/lsp/fuzzy"
	"golang.org/x/tools/internal/lsp/snippet"
	"golang.org/x/tools/internal/span"
	"golang.org/x/tools/internal/telemetry/trace"
	errors "golang.org/x/xerrors"
)

type CompletionItem struct {
	// Label is the primary text the user sees for this completion item.
	Label string

	// Detail is supplemental information to present to the user.
	// This often contains the type or return type of the completion item.
	Detail string

	// InsertText is the text to insert if this item is selected.
	// Any of the prefix that has already been typed is not trimmed.
	// The insert text does not contain snippets.
	InsertText string

	Kind CompletionItemKind

	// An optional array of additional TextEdits that are applied when
	// selecting this completion.
	//
	// Additional text edits should be used to change text unrelated to the current cursor position
	// (for example adding an import statement at the top of the file if the completion item will
	// insert an unqualified type).
	AdditionalTextEdits []TextEdit

	// Depth is how many levels were searched to find this completion.
	// For example when completing "foo<>", "fooBar" is depth 0, and
	// "fooBar.Baz" is depth 1.
	Depth int

	// Score is the internal relevance score.
	// A higher score indicates that this completion item is more relevant.
	Score float64

	// Snippet is the LSP snippet for the completion item, without placeholders.
	// The LSP specification contains details about LSP snippets.
	// For example, a snippet for a function with the following signature:
	//
	//     func foo(a, b, c int)
	//
	// would be:
	//
	//     foo(${1:})
	//
	plainSnippet *snippet.Builder

	// PlaceholderSnippet is the LSP snippet for the completion ite, containing
	// placeholders. The LSP specification contains details about LSP snippets.
	// For example, a placeholder snippet for a function with the following signature:
	//
	//     func foo(a, b, c int)
	//
	// would be:
	//
	//     foo(${1:a int}, ${2: b int}, ${3: c int})
	//
	placeholderSnippet *snippet.Builder

	AdditionalTextEdits []TextEdit
	// Documentation is the documentation for the completion item.
	Documentation string
}

// Snippet is a convenience function that determines the snippet that should be
// used for an item, depending on if the callee wants placeholders or not.
func (i *CompletionItem) Snippet(usePlaceholders bool) string {
	if usePlaceholders {
		if i.placeholderSnippet != nil {
			return i.placeholderSnippet.String()
		}
	}
	if i.plainSnippet != nil {
		return i.plainSnippet.String()
	}
	return i.InsertText
}

type CompletionItemKind int

const (
	Unknown CompletionItemKind = iota
	InterfaceCompletionItem
	StructCompletionItem
	TypeCompletionItem
	ConstantCompletionItem
	FieldCompletionItem
	ParameterCompletionItem
	VariableCompletionItem
	FunctionCompletionItem
	MethodCompletionItem
	PackageCompletionItem
)

// Scoring constants are used for weighting the relevance of different candidates.
const (
	// stdScore is the base score for all completion items.
	stdScore float64 = 1.0

	// highScore indicates a very relevant completion item.
	highScore float64 = 10.0

	// lowScore indicates an irrelevant or not useful completion item.
	lowScore float64 = 0.01
)

// matcher matches a candidate's label against the user input.
// The returned score reflects the quality of the match. A score
// less than or equal to zero indicates no match, and a score of
// one means a perfect match.
type matcher interface {
	Score(candidateLabel string) (score float32)
}

// prefixMatcher implements the original case insensitive prefix matching.
// This matcher should go away once fuzzy matching is released.
type prefixMatcher string

func (pm prefixMatcher) Score(candidateLabel string) float32 {
	if strings.HasPrefix(strings.ToLower(candidateLabel), string(pm)) {
		return 1
	}
	return 0
}

// completer contains the necessary information for a single completion request.
type completer struct {
	// Package-specific fields.
	types *types.Package
	info  *types.Info
	qf    types.Qualifier
	opts  CompletionOptions

	// view is the View associated with this completion request.
	view View

	// ctx is the context associated with this completion request.
	ctx context.Context

	// filename is the name of the file associated with this completion request.
	filename string

	// file is the AST of the file associated with this completion request.
	file *ast.File

	// pos is the position at which the request was triggered.
	pos token.Pos

	// path is the path of AST nodes enclosing the position.
	path []ast.Node

	// seen is the map that ensures we do not return duplicate results.
	seen map[types.Object]bool

	// items is the list of completion items returned.
	items []CompletionItem

	// surrounding describes the identifier surrounding the position.
	surrounding *Selection

	// expectedType conains information about the type we expect the completion
	// candidate to be. It will be the zero value if no information is available.
	expectedType typeInference

	// enclosingFunction is the function declaration enclosing the position.
	enclosingFunction *types.Signature

	// enclosingCompositeLiteral contains information about the composite literal
	// enclosing the position.
	enclosingCompositeLiteral *compLitInfo

	file        GoFile
	cursorIdent string
	search      SearchFunc
	// deepState contains the current state of our deep completion search.
	deepState deepCompletionState

	// matcher matches the candidates against the surrounding prefix.
	matcher matcher
}

type compLitInfo struct {
	// cl is the *ast.CompositeLit enclosing the position.
	cl *ast.CompositeLit

	// clType is the type of cl.
	clType types.Type

	// kv is the *ast.KeyValueExpr enclosing the position, if any.
	kv *ast.KeyValueExpr

	// inKey is true if we are certain the position is in the key side
	// of a key-value pair.
	inKey bool

	// maybeInFieldName is true if inKey is false and it is possible
	// we are completing a struct field name. For example,
	// "SomeStruct{<>}" will be inKey=false, but maybeInFieldName=true
	// because we _could_ be completing a field name.
	maybeInFieldName bool
}

// A Selection represents the cursor position and surrounding identifier.
type Selection struct {
	Content string
	Range   span.Range
	Cursor  token.Pos
}

func (p Selection) Prefix() string {
	return p.Content[:p.Cursor-p.Range.Start]
}

func (c *completer) setSurrounding(ident *ast.Ident) {
	if c.surrounding != nil {
		return
	}
	if !(ident.Pos() <= c.pos && c.pos <= ident.End()) {
		return
	}
	c.surrounding = &Selection{
		Content: ident.Name,
		Range:   span.NewRange(c.view.Session().Cache().FileSet(), ident.Pos(), ident.End()),
		Cursor:  c.pos,
	}

	// Fuzzy matching shares the "useDeepCompletions" config flag, so if deep completions
	// are enabled then also enable fuzzy matching.
	if c.deepState.enabled {
		if c.surrounding.Prefix() != "" {
			c.matcher = fuzzy.NewMatcher(c.surrounding.Prefix(), fuzzy.Symbol)
		}
	} else {
		c.matcher = prefixMatcher(strings.ToLower(c.surrounding.Prefix()))
	}
}

// found adds a candidate completion. We will also search through the object's
// members for more candidates.
func (c *completer) found(obj types.Object, score float64, imp *imports.ImportInfo) error {
	if obj.Pkg() != nil && obj.Pkg() != c.types && !obj.Exported() {
		return errors.Errorf("%s is inaccessible from %s", obj.Name(), c.types.Path())
	}

	if c.inDeepCompletion() {
		// When searching deep, just make sure we don't have a cycle in our chain.
		// We don't dedupe by object because we want to allow both "foo.Baz" and
		// "bar.Baz" even though "Baz" is represented the same types.Object in both.
		for _, seenObj := range c.deepState.chain {
			if seenObj == obj {
				return nil
			}
		}
	} else {
		// At the top level, dedupe by object.
		if c.seen[obj] {
			return nil
		}
		c.seen[obj] = true
	}

	cand := candidate{
		obj:   obj,
		score: score,
		imp:   imp,
	}

	if c.matchingType(&cand) {
		cand.score *= highScore
	}

	// Favor shallow matches by lowering weight according to depth.
	cand.score -= stdScore * float64(len(c.deepState.chain))

	item, err := c.item(cand)
	if err != nil {
		return err
	}
	if c.matcher == nil {
		c.items = append(c.items, item)
	} else {
		score := c.matcher.Score(item.Label)
		if score > 0 {
			item.Score *= float64(score)
			c.items = append(c.items, item)
		}
	}

	c.deepSearch(obj)

	return nil
}

// candidate represents a completion candidate.
type candidate struct {
	// obj is the types.Object to complete to.
	obj types.Object

	// score is used to rank candidates.
	score float64

	// expandFuncCall is true if obj should be invoked in the completion.
	// For example, expandFuncCall=true yields "foo()", expandFuncCall=false yields "foo".
	expandFuncCall bool

	// imp is the import that needs to be added to this package in order
	// for this candidate to be valid. nil if no import needed.
	imp *imports.ImportInfo
}

type CompletionOptions struct {
	DeepComplete          bool
	WantDocumentaton      bool
	WantFullDocumentation bool
	WantUnimported        bool
}

// Completion returns a list of possible candidates for completion, given a
// a file and a position.
//
// The selection is computed based on the preceding identifier and can be used by
// the client to score the quality of the completion. For instance, some clients
// may tolerate imperfect matches as valid completion results, since users may make typos.
func Completion(ctx context.Context, view View, f GoFile, pos token.Pos, opts CompletionOptions, search SearchFunc) ([]CompletionItem, *Selection, error) {
	ctx, done := trace.StartSpan(ctx, "source.Completion")
	defer done()

	file, err := f.GetAST(ctx, ParseFull)
	if file == nil {
		return nil, nil, err
	}
	pkg, err := f.GetPackage(ctx)
	if err != nil {
		return nil, nil, err
	}
	// Completion is based on what precedes the cursor.
	// Find the path to the position before pos.
	path, _ := astutil.PathEnclosingInterval(file, pos-1, pos-1)
	if path == nil {
		return nil, nil, errors.Errorf("cannot find node enclosing position")
	}

	// Skip completion inside comments.
	for _, g := range file.Comments {
		if g.Pos() <= pos && pos <= g.End() {
			return nil, nil, nil
		}
	}
	// Skip completion inside any kind of literal.
	if _, ok := path[0].(*ast.BasicLit); ok {
		return nil, nil, nil
	}

	clInfo := enclosingCompositeLiteral(path, pos, pkg.GetTypesInfo())
	c := &completer{
		types:                     pkg.GetTypes(),
		info:                      pkg.GetTypesInfo(),
		qf:                        qualifier(file, pkg.GetTypes(), pkg.GetTypesInfo()),
		view:                      view,
		ctx:                       ctx,
		filename:                  f.URI().Filename(),
		file:                      file,
		path:                      path,
		pos:                       pos,
		seen:                      make(map[types.Object]bool),
		enclosingFunction:         enclosingFunction(path, pos, pkg.GetTypesInfo()),
		enclosingCompositeLiteral: clInfo,
		file:                      f,
		search:                    search,
		opts:                      opts,
	}

	c.deepState.enabled = opts.DeepComplete

	// Set the filter surrounding.
	if ident, ok := path[0].(*ast.Ident); ok {
		c.setSurrounding(ident)
	}

	c.expectedType = expectedType(c)
	c.init()
	// Struct literals are handled entirely separately.
	if c.wantStructFieldCompletions() {
		if err := c.structLiteralFieldName(); err != nil {
			return nil, nil, err
		}
		return c.items, c.surrounding, nil
	}

	switch n := path[0].(type) {
	case *ast.Ident:
		// Is this the Sel part of a selector?
		if sel, ok := path[1].(*ast.SelectorExpr); ok && sel.Sel == n {
			if err := c.selector(sel); err != nil {
				return nil, nil, err
			}
			return c.items, c.surrounding, nil
		}
		// reject defining identifiers
		if obj, ok := pkg.GetTypesInfo().Defs[n]; ok {
			if v, ok := obj.(*types.Var); ok && v.IsField() {
				// An anonymous field is also a reference to a type.
			} else {
				of := ""
				if obj != nil {
					qual := types.RelativeTo(pkg.GetTypes())
					of += ", of " + types.ObjectString(obj, qual)
				}
				return nil, nil, errors.Errorf("this is a definition%s", of)
			}
		}
		if err := c.lexical(); err != nil {
			return nil, nil, err
		}

	// The function name hasn't been typed yet, but the parens are there:
	//   recv.‸(arg)
	case *ast.TypeAssertExpr:
		// Create a fake selector expression.
		if err := c.selector(&ast.SelectorExpr{X: n.X}); err != nil {
			return nil, nil, err
		}

	case *ast.SelectorExpr:
		// The go parser inserts a phantom "_" Sel node when the selector is
		// not followed by an identifier or a "(". The "_" isn't actually in
		// the text, so don't think it is our surrounding.
		// TODO: Find a way to differentiate between phantom "_" and real "_",
		//       perhaps by checking if "_" is present in file contents.
		if n.Sel.Name != "_" || c.pos != n.Sel.Pos() {
			c.setSurrounding(n.Sel)
		}

		if err := c.selector(n); err != nil {
			return nil, nil, err
		}

	default:
		// c.initPrefix()
		// fallback to lexical completions
		if err := c.lexical(); err != nil {
			return nil, nil, err
		}
	}

	return c.items, c.surrounding, nil
}

func (c *completer) wantStructFieldCompletions() bool {
	clInfo := c.enclosingCompositeLiteral
	if clInfo == nil {
		return false
	}

	return clInfo.isStruct() && (clInfo.inKey || clInfo.maybeInFieldName)
}

func (c *completer) wantTypeName() bool {
	return c.expectedType.wantTypeName
}

// selector finds completions for the specified selector expression.
func (c *completer) selector(sel *ast.SelectorExpr) error {
	// Is sel a qualified identifier?
	if id, ok := sel.X.(*ast.Ident); ok {
		if pkgname, ok := c.info.Uses[id].(*types.PkgName); ok {
			c.packageMembers(pkgname)
			return nil
		}

		_, ok := c.info.Types[sel.X]
		if !ok {
			c.scopeVisit(c.types.Path(), id.Name)
			return nil
		}
	}

	// Invariant: sel is a true selector.
	tv, ok := c.info.Types[sel.X]
	if !ok {
		return errors.Errorf("cannot resolve %s", sel.X)
	}

	return c.methodsAndFields(tv.Type, tv.Addressable())
}

func (c *completer) packageMembers(pkg *types.PkgName) {
	scope := pkg.Imported().Scope()
	for _, name := range scope.Names() {
		c.found(scope.Lookup(name), stdScore, nil)
	}
}

func (c *completer) methodsAndFields(typ types.Type, addressable bool) error {
	var mset *types.MethodSet

	if addressable && !types.IsInterface(typ) && !isPointer(typ) {
		// Add methods of *T, which includes methods with receiver T.
		mset = types.NewMethodSet(types.NewPointer(typ))
	} else {
		// Add methods of T.
		mset = types.NewMethodSet(typ)
	}

	for i := 0; i < mset.Len(); i++ {
		c.found(mset.At(i).Obj(), stdScore, nil)
	}

	// Add fields of T.
	for _, f := range fieldSelections(typ) {
		c.found(f, stdScore, nil)
	}
	return nil
}

// lexical finds completions in the lexical environment.
func (c *completer) lexical() error {
	var scopes []*types.Scope // scopes[i], where i<len(path), is the possibly nil Scope of path[i].
	for _, n := range c.path {
		switch node := n.(type) {
		case *ast.FuncDecl:
			n = node.Type
		case *ast.FuncLit:
			n = node.Type
		}
		scopes = append(scopes, c.info.Scopes[n])
	}
	scopes = append(scopes, c.types.Scope(), types.Universe)

	// Track seen variables to avoid showing completions for shadowed variables.
	// This works since we look at scopes from innermost to outermost.
	seen := make(map[string]struct{})

	// Process scopes innermost first.
	for i, scope := range scopes {
		if scope == nil {
			continue
		}

		score := stdScore

		for _, name := range scope.Names() {
			declScope, obj := scope.LookupParent(name, c.pos)
			if declScope != scope {
				continue // Name was declared in some enclosing scope, or not at all.
			}

			if c.closure(obj, score) {
				return nil
			}

			// If obj's type is invalid, find the AST node that defines the lexical block
			// containing the declaration of obj. Don't resolve types for packages.
			if _, ok := obj.(*types.PkgName); !ok && obj.Type() == types.Typ[types.Invalid] {
				// Match the scope to its ast.Node. If the scope is the package scope,
				// use the *ast.File as the starting node.
				var node ast.Node
				if i < len(c.path) {
					node = c.path[i]
				} else if i == len(c.path) { // use the *ast.File for package scope
					node = c.path[i-1]
				}
				if node != nil {
					if resolved := resolveInvalid(obj, node, c.info); resolved != nil {
						obj = resolved
					}
				}
			}

			// Rank builtins significantly lower than other results.
			if scope == types.Universe {
				score *= 0.1
			}

			// If we haven't already added a candidate for an object with this name.
			if _, ok := seen[obj.Name()]; !ok {
				seen[obj.Name()] = struct{}{}
<<<<<<< HEAD
				c.found(obj, score)

				if p, ok := obj.(*types.PkgName); ok {
					pkgPath := p.Imported().Path()
					seen[pkgPath] = struct{}{}
				}
=======
				c.found(obj, score, nil)
			}
		}
	}

	if c.opts.WantUnimported {
		// Suggest packages that have not been imported yet.
		pkgs, err := CandidateImports(c.ctx, c.view, c.filename)
		if err != nil {
			return err
		}
		score := stdScore
		// Rank unimported packages significantly lower than other results.
		score *= 0.07
		for _, pkg := range pkgs {
			if _, ok := seen[pkg.IdentName]; !ok {
				// Do not add the unimported packages to seen, since we can have
				// multiple packages of the same name as completion suggestions, since
				// only one will be chosen.
				obj := types.NewPkgName(0, nil, pkg.IdentName, types.NewPackage(pkg.StmtInfo.ImportPath, pkg.IdentName))
				c.found(obj, score, &pkg.StmtInfo)
>>>>>>> 6889da9d
			}
		}
	}

	c.globalCompletion(seen)

	return nil
}

// structLiteralFieldName finds completions for struct field names inside a struct literal.
func (c *completer) structLiteralFieldName() error {
	clInfo := c.enclosingCompositeLiteral

	// Mark fields of the composite literal that have already been set,
	// except for the current field.
	addedFields := make(map[*types.Var]bool)
	for _, el := range clInfo.cl.Elts {
		if kvExpr, ok := el.(*ast.KeyValueExpr); ok {
			if clInfo.kv == kvExpr {
				continue
			}

			if key, ok := kvExpr.Key.(*ast.Ident); ok {
				if used, ok := c.info.Uses[key]; ok {
					if usedVar, ok := used.(*types.Var); ok {
						addedFields[usedVar] = true
					}
				}
			}
		}
	}

	switch t := clInfo.clType.(type) {
	case *types.Struct:
		for i := 0; i < t.NumFields(); i++ {
			field := t.Field(i)
			if !addedFields[field] {
				c.found(field, highScore, nil)
			}
		}

		// Add lexical completions if we aren't certain we are in the key part of a
		// key-value pair.
		if clInfo.maybeInFieldName {
			return c.lexical()
		}
	default:
		return c.lexical()
	}

	return nil
}

func (cl *compLitInfo) isStruct() bool {
	_, ok := cl.clType.(*types.Struct)
	return ok
}

// enclosingCompositeLiteral returns information about the composite literal enclosing the
// position.
func enclosingCompositeLiteral(path []ast.Node, pos token.Pos, info *types.Info) *compLitInfo {
	for _, n := range path {
		switch n := n.(type) {
		case *ast.CompositeLit:
			// The enclosing node will be a composite literal if the user has just
			// opened the curly brace (e.g. &x{<>) or the completion request is triggered
			// from an already completed composite literal expression (e.g. &x{foo: 1, <>})
			//
			// The position is not part of the composite literal unless it falls within the
			// curly braces (e.g. "foo.Foo<>Struct{}").
			if !(n.Lbrace <= pos && pos <= n.Rbrace) {
				return nil
			}

			tv, ok := info.Types[n]
			if !ok {
				return nil
			}

			clInfo := compLitInfo{
				cl:     n,
				clType: tv.Type.Underlying(),
			}

			var (
				expr    ast.Expr
				hasKeys bool
			)
			for _, el := range n.Elts {
				// Remember the expression that the position falls in, if any.
				if el.Pos() <= pos && pos <= el.End() {
					expr = el
				}

				if kv, ok := el.(*ast.KeyValueExpr); ok {
					hasKeys = true
					// If expr == el then we know the position falls in this expression,
					// so also record kv as the enclosing *ast.KeyValueExpr.
					if expr == el {
						clInfo.kv = kv
						break
					}
				}
			}

			if clInfo.kv != nil {
				// If in a *ast.KeyValueExpr, we know we are in the key if the position
				// is to the left of the colon (e.g. "Foo{F<>: V}".
				clInfo.inKey = pos <= clInfo.kv.Colon
			} else if hasKeys {
				// If we aren't in a *ast.KeyValueExpr but the composite literal has
				// other *ast.KeyValueExprs, we must be on the key side of a new
				// *ast.KeyValueExpr (e.g. "Foo{F: V, <>}").
				clInfo.inKey = true
			} else {
				switch clInfo.clType.(type) {
				case *types.Struct:
					if len(n.Elts) == 0 {
						// If the struct literal is empty, next could be a struct field
						// name or an expression (e.g. "Foo{<>}" could become "Foo{F:}"
						// or "Foo{someVar}").
						clInfo.maybeInFieldName = true
					} else if len(n.Elts) == 1 {
						// If there is one expression and the position is in that expression
						// and the expression is an identifier, we may be writing a field
						// name or an expression (e.g. "Foo{F<>}").
						_, clInfo.maybeInFieldName = expr.(*ast.Ident)
					}
				case *types.Map:
					// If we aren't in a *ast.KeyValueExpr we must be adding a new key
					// to the map.
					clInfo.inKey = true
				}
			}

			return &clInfo
		default:
			if breaksExpectedTypeInference(n) {
				return nil
			}
		}
	}

	return nil
}

// enclosingFunction returns the signature of the function enclosing the given position.
func enclosingFunction(path []ast.Node, pos token.Pos, info *types.Info) *types.Signature {
	for _, node := range path {
		switch t := node.(type) {
		case *ast.FuncDecl:
			if obj, ok := info.Defs[t.Name]; ok {
				return obj.Type().(*types.Signature)
			}
		case *ast.FuncLit:
			if typ, ok := info.Types[t]; ok {
				return typ.Type.(*types.Signature)
			}
		}
	}
	return nil
}

func (c *completer) expectedCompositeLiteralType() types.Type {
	clInfo := c.enclosingCompositeLiteral
	switch t := clInfo.clType.(type) {
	case *types.Slice:
		if clInfo.inKey {
			return types.Typ[types.Int]
		}
		return t.Elem()
	case *types.Array:
		if clInfo.inKey {
			return types.Typ[types.Int]
		}
		return t.Elem()
	case *types.Map:
		if clInfo.inKey {
			return t.Key()
		}
		return t.Elem()
	case *types.Struct:
		// If we are completing a key (i.e. field name), there is no expected type.
		if clInfo.inKey {
			return nil
		}

		// If we are in a key-value pair, but not in the key, then we must be on the
		// value side. The expected type of the value will be determined from the key.
		if clInfo.kv != nil {
			if key, ok := clInfo.kv.Key.(*ast.Ident); ok {
				for i := 0; i < t.NumFields(); i++ {
					if field := t.Field(i); field.Name() == key.Name {
						return field.Type()
					}
				}
			}
		} else {
			// If we aren't in a key-value pair and aren't in the key, we must be using
			// implicit field names.

			// The order of the literal fields must match the order in the struct definition.
			// Find the element that the position belongs to and suggest that field's type.
			if i := indexExprAtPos(c.pos, clInfo.cl.Elts); i < t.NumFields() {
				return t.Field(i).Type()
			}
		}
	}
	return nil
}

// typeModifier represents an operator that changes the expected type.
type typeModifier int

const (
	star      typeModifier = iota // dereference operator for expressions, pointer indicator for types
	reference                     // reference ("&") operator
	chanRead                      // channel read ("<-") operator
)

// typeInference holds information we have inferred about a type that can be
// used at the current position.
type typeInference struct {
	// objType is the desired type of an object used at the query position.
	objType types.Type

	// wantTypeName is true if we expect the name of a type.
	wantTypeName bool

	// modifiers are prefixes such as "*", "&" or "<-" that influence how
	// a candidate type relates to the expected type.
	modifiers []typeModifier

	// assertableFrom is a type that must be assertable to our candidate type.
	assertableFrom types.Type

	// convertibleTo is a type our candidate type must be convertible to.
	convertibleTo types.Type
}

// expectedType returns information about the expected type for an expression at
// the query position.
func expectedType(c *completer) typeInference {
	if ti := expectTypeName(c); ti.wantTypeName {
		return ti
	}

	if c.enclosingCompositeLiteral != nil {
		return typeInference{objType: c.expectedCompositeLiteralType()}
	}

	var (
		modifiers     []typeModifier
		typ           types.Type
		convertibleTo types.Type
	)

Nodes:
	for i, node := range c.path {
		switch node := node.(type) {
		case *ast.BinaryExpr:
			// Determine if query position comes from left or right of op.
			e := node.X
			if c.pos < node.OpPos {
				e = node.Y
			}
			if tv, ok := c.info.Types[e]; ok {
				typ = tv.Type
				break Nodes
			}
		case *ast.AssignStmt:
			// Only rank completions if you are on the right side of the token.
			if c.pos > node.TokPos {
				i := indexExprAtPos(c.pos, node.Rhs)
				if i >= len(node.Lhs) {
					i = len(node.Lhs) - 1
				}
				if tv, ok := c.info.Types[node.Lhs[i]]; ok {
					typ = tv.Type
					break Nodes
				}
			}
			return typeInference{}
		case *ast.CallExpr:
			// Only consider CallExpr args if position falls between parens.
			if node.Lparen <= c.pos && c.pos <= node.Rparen {
				// For type conversions like "int64(foo)" we can only infer our
				// desired type is convertible to int64.
				if typ := typeConversion(node, c.info); typ != nil {
					convertibleTo = typ
					break Nodes
				}

				if tv, ok := c.info.Types[node.Fun]; ok {
					if sig, ok := tv.Type.(*types.Signature); ok {
						if sig.Params().Len() == 0 {
							return typeInference{}
						}
						i := indexExprAtPos(c.pos, node.Args)
						// Make sure not to run past the end of expected parameters.
						if i >= sig.Params().Len() {
							i = sig.Params().Len() - 1
						}
						typ = sig.Params().At(i).Type()
						break Nodes
					}
				}
			}
			return typeInference{}
		case *ast.ReturnStmt:
			if sig := c.enclosingFunction; sig != nil {
				// Find signature result that corresponds to our return statement.
				if resultIdx := indexExprAtPos(c.pos, node.Results); resultIdx < len(node.Results) {
					if resultIdx < sig.Results().Len() {
						typ = sig.Results().At(resultIdx).Type()
						break Nodes
					}
				}
			}
			return typeInference{}
		case *ast.CaseClause:
			if swtch, ok := findSwitchStmt(c.path[i+1:], c.pos, node).(*ast.SwitchStmt); ok {
				if tv, ok := c.info.Types[swtch.Tag]; ok {
					typ = tv.Type
					break Nodes
				}
			}
			return typeInference{}
		case *ast.SliceExpr:
			// Make sure position falls within the brackets (e.g. "foo[a:<>]").
			if node.Lbrack < c.pos && c.pos <= node.Rbrack {
				typ = types.Typ[types.Int]
				break Nodes
			}
			return typeInference{}
		case *ast.IndexExpr:
			// Make sure position falls within the brackets (e.g. "foo[<>]").
			if node.Lbrack < c.pos && c.pos <= node.Rbrack {
				if tv, ok := c.info.Types[node.X]; ok {
					switch t := tv.Type.Underlying().(type) {
					case *types.Map:
						typ = t.Key()
					case *types.Slice, *types.Array:
						typ = types.Typ[types.Int]
					default:
						return typeInference{}
					}
					break Nodes
				}
			}
			return typeInference{}
		case *ast.SendStmt:
			// Make sure we are on right side of arrow (e.g. "foo <- <>").
			if c.pos > node.Arrow+1 {
				if tv, ok := c.info.Types[node.Chan]; ok {
					if ch, ok := tv.Type.Underlying().(*types.Chan); ok {
						typ = ch.Elem()
						break Nodes
					}
				}
			}
			return typeInference{}
		case *ast.StarExpr:
			modifiers = append(modifiers, star)
		case *ast.UnaryExpr:
			switch node.Op {
			case token.AND:
				modifiers = append(modifiers, reference)
			case token.ARROW:
				modifiers = append(modifiers, chanRead)
			}
		default:
			if breaksExpectedTypeInference(node) {
				return typeInference{}
			}
		}
	}

	return typeInference{
		objType:       typ,
		modifiers:     modifiers,
		convertibleTo: convertibleTo,
	}
}

// applyTypeModifiers applies the list of type modifiers to a type.
func (ti typeInference) applyTypeModifiers(typ types.Type) types.Type {
	for _, mod := range ti.modifiers {
		switch mod {
		case star:
			// For every "*" deref operator, remove a pointer layer from candidate type.
			typ = deref(typ)
		case reference:
			// For every "&" ref operator, add another pointer layer to candidate type.
			typ = types.NewPointer(typ)
		case chanRead:
			// For every "<-" operator, remove a layer of channelness.
			if ch, ok := typ.(*types.Chan); ok {
				typ = ch.Elem()
			}
		}
	}
	return typ
}

// applyTypeNameModifiers applies the list of type modifiers to a type name.
func (ti typeInference) applyTypeNameModifiers(typ types.Type) types.Type {
	for _, mod := range ti.modifiers {
		switch mod {
		case star:
			// For every "*" indicator, add a pointer layer to type name.
			typ = types.NewPointer(typ)
		}
	}
	return typ
}

// findSwitchStmt returns an *ast.CaseClause's corresponding *ast.SwitchStmt or
// *ast.TypeSwitchStmt. path should start from the case clause's first ancestor.
func findSwitchStmt(path []ast.Node, pos token.Pos, c *ast.CaseClause) ast.Stmt {
	// Make sure position falls within a "case <>:" clause.
	if exprAtPos(pos, c.List) == nil {
		return nil
	}
	// A case clause is always nested within a block statement in a switch statement.
	if len(path) < 2 {
		return nil
	}
	if _, ok := path[0].(*ast.BlockStmt); !ok {
		return nil
	}
	switch s := path[1].(type) {
	case *ast.SwitchStmt:
		return s
	case *ast.TypeSwitchStmt:
		return s
	default:
		return nil
	}
}

// breaksExpectedTypeInference reports if an expression node's type is unrelated
// to its child expression node types. For example, "Foo{Bar: x.Baz(<>)}" should
// expect a function argument, not a composite literal value.
func breaksExpectedTypeInference(n ast.Node) bool {
	switch n.(type) {
	case *ast.FuncLit, *ast.CallExpr, *ast.TypeAssertExpr, *ast.IndexExpr, *ast.SliceExpr, *ast.CompositeLit:
		return true
	default:
		return false
	}
}

// expectTypeName returns information about the expected type name at position.
func expectTypeName(c *completer) typeInference {
	var (
		wantTypeName   bool
		modifiers      []typeModifier
		assertableFrom types.Type
	)

Nodes:
	for i, p := range c.path {
		switch n := p.(type) {
		case *ast.FuncDecl:
			// Expect type names in a function declaration receiver, params and results.

			if r := n.Recv; r != nil && r.Pos() <= c.pos && c.pos <= r.End() {
				wantTypeName = true
				break Nodes
			}
			if t := n.Type; t != nil {
				if p := t.Params; p != nil && p.Pos() <= c.pos && c.pos <= p.End() {
					wantTypeName = true
					break Nodes
				}
				if r := t.Results; r != nil && r.Pos() <= c.pos && c.pos <= r.End() {
					wantTypeName = true
					break Nodes
				}
			}
			return typeInference{}
		case *ast.CaseClause:
			// Expect type names in type switch case clauses.
			if swtch, ok := findSwitchStmt(c.path[i+1:], c.pos, n).(*ast.TypeSwitchStmt); ok {
				// The case clause types must be assertable from the type switch parameter.
				ast.Inspect(swtch.Assign, func(n ast.Node) bool {
					if ta, ok := n.(*ast.TypeAssertExpr); ok {
						assertableFrom = c.info.TypeOf(ta.X)
						return false
					}
					return true
				})
				wantTypeName = true
				break Nodes
			}
			return typeInference{}
		case *ast.TypeAssertExpr:
			// Expect type names in type assert expressions.
			if n.Lparen < c.pos && c.pos <= n.Rparen {
				// The type in parens must be assertable from the expression type.
				assertableFrom = c.info.TypeOf(n.X)
				wantTypeName = true
				break Nodes
			}
			return typeInference{}
		case *ast.StarExpr:
			modifiers = append(modifiers, star)
		default:
			if breaksExpectedTypeInference(p) {
				return typeInference{}
			}
		}
	}

	return typeInference{
		wantTypeName:   wantTypeName,
		modifiers:      modifiers,
		assertableFrom: assertableFrom,
	}
}

// matchingType reports whether an object is a good completion candidate
// in the context of the expected type.
func (c *completer) matchingType(cand *candidate) bool {
	if isTypeName(cand.obj) {
		return c.matchingTypeName(cand)
	}

	objType := cand.obj.Type()

	// Default to invoking *types.Func candidates. This is so function
	// completions in an empty statement (or other cases with no expected type)
	// are invoked by default.
	cand.expandFuncCall = isFunc(cand.obj)

	typeMatches := func(candType types.Type) bool {
		// Take into account any type modifiers on the expected type.
		candType = c.expectedType.applyTypeModifiers(candType)

		if c.expectedType.objType != nil {
			wantType := types.Default(c.expectedType.objType)

			// Handle untyped values specially since AssignableTo gives false negatives
			// for them (see https://golang.org/issue/32146).
			if candBasic, ok := candType.(*types.Basic); ok && candBasic.Info()&types.IsUntyped > 0 {
				if wantBasic, ok := wantType.Underlying().(*types.Basic); ok {
					// Check that their constant kind (bool|int|float|complex|string) matches.
					// This doesn't take into account the constant value, so there will be some
					// false positives due to integer sign and overflow.
					return candBasic.Info()&types.IsConstType == wantBasic.Info()&types.IsConstType
				}
				return false
			}

			// AssignableTo covers the case where the types are equal, but also handles
			// cases like assigning a concrete type to an interface type.
			return types.AssignableTo(candType, wantType)
		}

		return false
	}

	if typeMatches(objType) {
		// If obj's type matches, we don't want to expand to an invocation of obj.
		cand.expandFuncCall = false
		return true
	}

	// Try using a function's return type as its type.
	if sig, ok := objType.Underlying().(*types.Signature); ok && sig.Results().Len() == 1 {
		if typeMatches(sig.Results().At(0).Type()) {
			// If obj's return value matches the expected type, we need to invoke obj
			// in the completion.
			cand.expandFuncCall = true
			return true
		}
	}

	if c.expectedType.convertibleTo != nil {
		return types.ConvertibleTo(objType, c.expectedType.convertibleTo)
	}

	return false
}

func (c *completer) matchingTypeName(cand *candidate) bool {
	if !c.wantTypeName() {
		return false
	}

	// Take into account any type name modifier prefixes.
	actual := c.expectedType.applyTypeNameModifiers(cand.obj.Type())

	if c.expectedType.assertableFrom != nil {
		// Don't suggest the starting type in type assertions. For example,
		// if "foo" is an io.Writer, don't suggest "foo.(io.Writer)".
		if types.Identical(c.expectedType.assertableFrom, actual) {
			return false
		}

		if intf, ok := c.expectedType.assertableFrom.Underlying().(*types.Interface); ok {
			if !types.AssertableTo(intf, actual) {
				return false
			}
		}
	}

	// Default to saying any type name is a match.
	return true
}<|MERGE_RESOLUTION|>--- conflicted
+++ resolved
@@ -76,7 +76,6 @@
 	//
 	placeholderSnippet *snippet.Builder
 
-	AdditionalTextEdits []TextEdit
 	// Documentation is the documentation for the completion item.
 	Documentation string
 }
@@ -188,7 +187,7 @@
 	// enclosing the position.
 	enclosingCompositeLiteral *compLitInfo
 
-	file        GoFile
+	goFile      GoFile
 	cursorIdent string
 	search      SearchFunc
 	// deepState contains the current state of our deep completion search.
@@ -384,7 +383,7 @@
 		seen:                      make(map[types.Object]bool),
 		enclosingFunction:         enclosingFunction(path, pos, pkg.GetTypesInfo()),
 		enclosingCompositeLiteral: clInfo,
-		file:                      f,
+		goFile:                    f,
 		search:                    search,
 		opts:                      opts,
 	}
@@ -594,14 +593,10 @@
 			// If we haven't already added a candidate for an object with this name.
 			if _, ok := seen[obj.Name()]; !ok {
 				seen[obj.Name()] = struct{}{}
-<<<<<<< HEAD
-				c.found(obj, score)
-
 				if p, ok := obj.(*types.PkgName); ok {
 					pkgPath := p.Imported().Path()
 					seen[pkgPath] = struct{}{}
 				}
-=======
 				c.found(obj, score, nil)
 			}
 		}
@@ -623,7 +618,6 @@
 				// only one will be chosen.
 				obj := types.NewPkgName(0, nil, pkg.IdentName, types.NewPackage(pkg.StmtInfo.ImportPath, pkg.IdentName))
 				c.found(obj, score, &pkg.StmtInfo)
->>>>>>> 6889da9d
 			}
 		}
 	}
