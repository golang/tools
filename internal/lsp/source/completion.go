--- conflicted
+++ resolved
@@ -56,12 +56,9 @@
 	//
 	//     foo(${1:a int}, ${2: b int}, ${3: c int})
 	//
-<<<<<<< HEAD
-	PlaceholderSnippet *snippet.Builder
+	placeholderSnippet *snippet.Builder
 
 	AdditionalTextEdits []TextEdit
-=======
-	placeholderSnippet *snippet.Builder
 }
 
 // Snippet is a convenience function that determines the snippet that should be
@@ -76,7 +73,6 @@
 		return i.plainSnippet.String()
 	}
 	return i.InsertText
->>>>>>> bffc5aff
 }
 
 type CompletionItemKind int
@@ -149,6 +145,10 @@
 	// enclosingCompositeLiteral contains information about the composite literal
 	// enclosing the position.
 	enclosingCompositeLiteral *compLitInfo
+
+	file        GoFile
+	cursorIdent string
+	search      SearchFunc
 }
 
 type compLitInfo struct {
@@ -161,14 +161,6 @@
 	// kv is the *ast.KeyValueExpr enclosing the position, if any.
 	kv *ast.KeyValueExpr
 
-<<<<<<< HEAD
-	// inCompositeLiteralField is true if we are completing a composite literal field.
-	inCompositeLiteralField bool
-
-	file        File
-	cursorIdent string
-	search      SearchFunc
-=======
 	// inKey is true if we are certain the position is in the key side
 	// of a key-value pair.
 	inKey bool
@@ -183,7 +175,6 @@
 type Prefix struct {
 	content string
 	pos     token.Pos
->>>>>>> bffc5aff
 }
 
 func (p Prefix) Content() string { return p.content }
@@ -215,11 +206,7 @@
 // The prefix is computed based on the preceding identifier and can be used by
 // the client to score the quality of the completion. For instance, some clients
 // may tolerate imperfect matches as valid completion results, since users may make typos.
-<<<<<<< HEAD
-func Completion(ctx context.Context, f File, pos token.Pos, search SearchFunc) ([]CompletionItem, string, error) {
-=======
-func Completion(ctx context.Context, f GoFile, pos token.Pos) ([]CompletionItem, Prefix, error) {
->>>>>>> bffc5aff
+func Completion(ctx context.Context, f GoFile, pos token.Pos, search SearchFunc) ([]CompletionItem, Prefix, error) {
 	file := f.GetAST(ctx)
 	pkg := f.GetPackage(ctx)
 	if pkg == nil || pkg.IsIllTyped() {
@@ -256,18 +243,9 @@
 		seen:                      make(map[types.Object]bool),
 		enclosingFunction:         enclosingFunction(path, pos, pkg.GetTypesInfo()),
 		preferTypeNames:           preferTypeNames(path, pos),
-<<<<<<< HEAD
-		enclosingCompositeLiteral: lit,
-		enclosingKeyValue:         kv,
-		inCompositeLiteralField:   inCompositeLiteralField,
+		enclosingCompositeLiteral: clInfo,
 		file:                      f,
 		search:                    search,
-	}
-
-	c.init()
-	c.expectedType = expectedType(c)
-=======
-		enclosingCompositeLiteral: clInfo,
 	}
 
 	// Set the filter prefix.
@@ -277,10 +255,9 @@
 			pos:     ident.Pos(),
 		}
 	}
->>>>>>> bffc5aff
 
 	c.expectedType = expectedType(c)
-
+	c.init()
 	// Struct literals are handled entirely separately.
 	if c.wantStructFieldCompletions() {
 		if err := c.structLiteralFieldName(); err != nil {
