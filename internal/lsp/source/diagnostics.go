// Copyright 2018 The Go Authors. All rights reserved.
// Use of this source code is governed by a BSD-style
// license that can be found in the LICENSE file.

package source

import (
	"bytes"
	"context"
	"fmt"
	"log"

	"golang.org/x/tools/go/analysis"
	"golang.org/x/tools/go/analysis/passes/asmdecl"
	"golang.org/x/tools/go/analysis/passes/assign"
	"golang.org/x/tools/go/analysis/passes/atomic"
	"golang.org/x/tools/go/analysis/passes/atomicalign"
	"golang.org/x/tools/go/analysis/passes/bools"
	"golang.org/x/tools/go/analysis/passes/buildtag"
	"golang.org/x/tools/go/analysis/passes/cgocall"
	"golang.org/x/tools/go/analysis/passes/composite"
	"golang.org/x/tools/go/analysis/passes/copylock"
	"golang.org/x/tools/go/analysis/passes/httpresponse"
	"golang.org/x/tools/go/analysis/passes/loopclosure"
	"golang.org/x/tools/go/analysis/passes/lostcancel"
	"golang.org/x/tools/go/analysis/passes/nilfunc"
	"golang.org/x/tools/go/analysis/passes/printf"
	"golang.org/x/tools/go/analysis/passes/shift"
	"golang.org/x/tools/go/analysis/passes/stdmethods"
	"golang.org/x/tools/go/analysis/passes/structtag"
	"golang.org/x/tools/go/analysis/passes/tests"
	"golang.org/x/tools/go/analysis/passes/unmarshal"
	"golang.org/x/tools/go/analysis/passes/unreachable"
	"golang.org/x/tools/go/analysis/passes/unsafeptr"
	"golang.org/x/tools/go/analysis/passes/unusedresult"
	"golang.org/x/tools/go/packages"
	"golang.org/x/tools/internal/span"
)

type Diagnostic struct {
	span.Span
	Message  string
	Source   string
	Severity DiagnosticSeverity
}

type DiagnosticSeverity int

const (
	SeverityWarning DiagnosticSeverity = iota
	SeverityError
)

func Diagnostics(ctx context.Context, v View, uri span.URI) (map[span.URI][]Diagnostic, error) {
	f, err := v.GetFile(ctx, uri)
	if err != nil {
		return nil, err
	}
	pkg := f.GetPackage(ctx)
	if pkg == nil {
<<<<<<< HEAD
		return nil, fmt.Errorf("no package found for %v", f.URI())
=======
		return nil, fmt.Errorf("diagnostics: no package found for %v", f.URI())
>>>>>>> 8f05a32d
	}
	// Prepare the reports we will send for this package.
	reports := make(map[span.URI][]Diagnostic)
	for _, filename := range pkg.GetFilenames() {
		reports[span.FileURI(filename)] = []Diagnostic{}
	}
	var listErrors, parseErrors, typeErrors []packages.Error
	for _, err := range pkg.GetErrors() {
		switch err.Kind {
		case packages.ParseError:
			parseErrors = append(parseErrors, err)
		case packages.TypeError:
			typeErrors = append(typeErrors, err)
		default:
			listErrors = append(listErrors, err)
		}
	}
	// Don't report type errors if there are parse errors or list errors.
	diags := typeErrors
	if len(parseErrors) > 0 {
		diags = parseErrors
	} else if len(listErrors) > 0 {
		diags = listErrors
	}
	for _, diag := range diags {
		spn := span.Parse(diag.Pos)
		if spn.IsPoint() && diag.Kind == packages.TypeError {
			// Don't set a range if it's anything other than a type error.
			if diagFile, err := v.GetFile(ctx, spn.URI()); err == nil {
				tok := diagFile.GetToken(ctx)
				if tok == nil {
					continue // ignore errors
				}
				content := diagFile.GetContent(ctx)
				c := span.NewTokenConverter(diagFile.GetFileSet(ctx), tok)
				s, err := spn.WithOffset(c)
				//we just don't bother producing an error if this failed
				if err == nil {
					start := s.Start()
					offset := start.Offset()
					if l := bytes.IndexAny(content[offset:], " \n,():;[]"); l > 0 {
						spn = span.New(spn.URI(), start, span.NewPoint(start.Line(), start.Column()+l, offset+l))
					}
				}
			}
		}
		diagnostic := Diagnostic{
			Span:     spn,
			Message:  diag.Msg,
			Severity: SeverityError,
		}
		if _, ok := reports[spn.URI()]; ok {
			reports[spn.URI()] = append(reports[spn.URI()], diagnostic)
		}
	}
	if len(diags) > 0 {
		return reports, nil
	}
	// Type checking and parsing succeeded. Run analyses.
	runAnalyses(ctx, v, pkg, func(a *analysis.Analyzer, diag analysis.Diagnostic) {
		r := span.NewRange(v.FileSet(), diag.Pos, 0)
		s, err := r.Span()
		if err != nil {
			//TODO: we could not process the diag.Pos, and thus have no valid span
			//we don't have anywhere to put this error though
			log.Print(err)
		}
		category := a.Name
		if diag.Category != "" {
			category += "." + category
		}

		reports[s.URI()] = append(reports[s.URI()], Diagnostic{
			Source:   category,
			Span:     s,
			Message:  fmt.Sprintf(diag.Message),
			Severity: SeverityWarning,
		})
	})

	return reports, nil
}

func runAnalyses(ctx context.Context, v View, pkg Package, report func(a *analysis.Analyzer, diag analysis.Diagnostic)) error {
	// the traditional vet suite:
	analyzers := []*analysis.Analyzer{
		asmdecl.Analyzer,
		assign.Analyzer,
		atomic.Analyzer,
		atomicalign.Analyzer,
		bools.Analyzer,
		buildtag.Analyzer,
		cgocall.Analyzer,
		composite.Analyzer,
		copylock.Analyzer,
		httpresponse.Analyzer,
		loopclosure.Analyzer,
		lostcancel.Analyzer,
		nilfunc.Analyzer,
		printf.Analyzer,
		shift.Analyzer,
		stdmethods.Analyzer,
		structtag.Analyzer,
		tests.Analyzer,
		unmarshal.Analyzer,
		unreachable.Analyzer,
		unsafeptr.Analyzer,
		unusedresult.Analyzer,
	}

	roots := analyze(ctx, v, []Package{pkg}, analyzers)

	// Report diagnostics and errors from root analyzers.
	for _, r := range roots {
		for _, diag := range r.diagnostics {
			if r.err != nil {
				// TODO(matloob): This isn't quite right: we might return a failed prerequisites error,
				// which isn't super useful...
				return r.err
			}
			report(r.Analyzer, diag)
		}
	}

	return nil
}<|MERGE_RESOLUTION|>--- conflicted
+++ resolved
@@ -58,11 +58,7 @@
 	}
 	pkg := f.GetPackage(ctx)
 	if pkg == nil {
-<<<<<<< HEAD
-		return nil, fmt.Errorf("no package found for %v", f.URI())
-=======
 		return nil, fmt.Errorf("diagnostics: no package found for %v", f.URI())
->>>>>>> 8f05a32d
 	}
 	// Prepare the reports we will send for this package.
 	reports := make(map[span.URI][]Diagnostic)
