--- conflicted
+++ resolved
@@ -12,6 +12,7 @@
 	"sync"
 	"time"
 
+	"golang.org/x/tools/go/analysis"
 	"golang.org/x/tools/go/analysis/passes/asmdecl"
 	"golang.org/x/tools/go/analysis/passes/assign"
 	"golang.org/x/tools/go/analysis/passes/atomic"
@@ -132,31 +133,9 @@
 				StaticcheckAnalyzers: map[string]Analyzer{},
 				GoDiff:               true,
 			},
-<<<<<<< HEAD
-			ExpandWorkspaceToModule: true,
-		},
-		DebuggingOptions: DebuggingOptions{
-			CompletionBudget:   100 * time.Millisecond,
-			LiteralCompletions: true,
-		},
-		ExperimentalOptions: ExperimentalOptions{
-			TempModfile: true,
-		},
-		Hooks: Hooks{
-			ComputeEdits:         myers.ComputeEdits,
-			URLRegexp:            urlRegexp(),
-			DefaultAnalyzers:     defaultAnalyzers(),
-			TypeErrorAnalyzers:   typeErrorAnalyzers(),
-			ConvenienceAnalyzers: convenienceAnalyzers(),
-			StaticcheckAnalyzers: map[string]Analyzer{},
-			GoDiff:               true,
-		},
-	}
-=======
 		}
 	})
 	return defaultOptions
->>>>>>> 8a9a8936
 }
 
 // Options holds various configuration that affects Gopls execution, organized
@@ -235,10 +214,6 @@
 	TypeErrorAnalyzers   map[string]Analyzer
 	ConvenienceAnalyzers map[string]Analyzer
 	StaticcheckAnalyzers map[string]Analyzer
-<<<<<<< HEAD
-	GofumptFormat        func(ctx context.Context, src []byte) ([]byte, error)
-=======
->>>>>>> 8a9a8936
 }
 
 // ExperimentalOptions defines configuration for features under active
