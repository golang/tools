--- conflicted
+++ resolved
@@ -47,16 +47,11 @@
 		return nil
 	}
 	pkg := f.GetPackage(ctx)
-<<<<<<< HEAD
-	return getSymbols(fset, file, pkg)
-}
-=======
 	if pkg == nil || pkg.IsIllTyped() {
 		return nil
 	}
-	info := pkg.GetTypesInfo()
-	q := qualifier(file, pkg.GetTypes(), info)
->>>>>>> 521d6ed3
+	return getSymbols(fset, file, pkg)
+}
 
 func getSymbols(fset *token.FileSet, file *ast.File, pkg Package) []Symbol {
 	methodsToReceiver := make(map[types.Type][]Symbol)
