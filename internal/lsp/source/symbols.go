// Copyright 2019 The Go Authors. All rights reserved.
// Use of this source code is governed by a BSD-style
// license that can be found in the LICENSE file.

package source

import (
	"context"
	"errors"
	"fmt"
	"go/ast"
	"go/token"
	"go/types"

	"golang.org/x/tools/internal/span"
)

type SymbolKind int

const (
	PackageSymbol SymbolKind = iota
	StructSymbol
	VariableSymbol
	ConstantSymbol
	FunctionSymbol
	MethodSymbol
	InterfaceSymbol
	NumberSymbol
	StringSymbol
	BooleanSymbol
	FieldSymbol
)

type Symbol struct {
	Name          string
	Detail        string
	Span          span.Span
	SelectionSpan span.Span
	Kind          SymbolKind
	Children      []Symbol
}

func DocumentSymbols(ctx context.Context, f File) []Symbol {
	fset := f.GetFileSet(ctx)
	file := f.GetAST(ctx)
	pkg := f.GetPackage(ctx)
	return getSymbols(fset, file, pkg)
}

func getSymbols(fset *token.FileSet, file *ast.File, pkg Package) []Symbol {
	methodsToReceiver := make(map[types.Type][]Symbol)
	symbolsToReceiver := make(map[types.Type]int)
	var symbols []Symbol
	info := pkg.GetTypesInfo()
	q := qualifier(file, pkg.GetTypes(), info)
	for _, decl := range file.Decls {
		switch decl := decl.(type) {
		case *ast.FuncDecl:
			if obj := info.ObjectOf(decl.Name); obj != nil {
				if fs := funcSymbol(decl, obj, fset, q); fs.Kind == MethodSymbol {
					// Store methods separately, as we want them to appear as children
					// of the corresponding type (which we may not have seen yet).
					rtype := obj.Type().(*types.Signature).Recv().Type()
					methodsToReceiver[rtype] = append(methodsToReceiver[rtype], fs)
				} else {
					symbols = append(symbols, fs)
				}
			}
		case *ast.GenDecl:
			for _, spec := range decl.Specs {
				switch spec := spec.(type) {
				case *ast.TypeSpec:
					if obj := info.ObjectOf(spec.Name); obj != nil {
						ts := typeSymbol(spec, obj, fset, q)
						symbols = append(symbols, ts)
						symbolsToReceiver[obj.Type()] = len(symbols) - 1
					}
				case *ast.ValueSpec:
					for _, name := range spec.Names {
						if obj := info.ObjectOf(name); obj != nil {
							symbols = append(symbols, varSymbol(decl, name, obj, fset, q))
						}
					}
				}
			}
		}
	}

	// Attempt to associate methods to the corresponding type symbol.
	for typ, methods := range methodsToReceiver {
		if ptr, ok := typ.(*types.Pointer); ok {
			typ = ptr.Elem()
		}

		if i, ok := symbolsToReceiver[typ]; ok {
			symbols[i].Children = append(symbols[i].Children, methods...)
		} else {
			// The type definition for the receiver of these methods was not in the document.
			symbols = append(symbols, methods...)
		}
	}

	return symbols
}

func funcSymbol(decl *ast.FuncDecl, obj types.Object, fset *token.FileSet, q types.Qualifier) Symbol {
	s := Symbol{
		Name: obj.Name(),
		Kind: FunctionSymbol,
	}
	if span, err := nodeSpan(decl, fset); err == nil {
		s.Span = span
	}
	if span, err := nodeSpan(decl.Name, fset); err == nil {
		s.SelectionSpan = span
	}
	sig, _ := obj.Type().(*types.Signature)
	if sig != nil {
		if sig.Recv() != nil {
			s.Kind = MethodSymbol
		}
		s.Detail += "("
		for i := 0; i < sig.Params().Len(); i++ {
			if i > 0 {
				s.Detail += ", "
			}
			param := sig.Params().At(i)
			label := types.TypeString(param.Type(), q)
			if param.Name() != "" {
				label = fmt.Sprintf("%s %s", param.Name(), label)
			}
			s.Detail += label
		}
		s.Detail += ")"
	}
	return s
}

func setKind(s *Symbol, typ types.Type, q types.Qualifier) {
	switch typ := typ.Underlying().(type) {
	case *types.Interface:
		s.Kind = InterfaceSymbol
	case *types.Struct:
		s.Kind = StructSymbol
	case *types.Signature:
		s.Kind = FunctionSymbol
		if typ.Recv() != nil {
			s.Kind = MethodSymbol
		}
	case *types.Named:
		setKind(s, typ.Underlying(), q)
	case *types.Basic:
		i := typ.Info()
		switch {
		case i&types.IsNumeric != 0:
			s.Kind = NumberSymbol
		case i&types.IsBoolean != 0:
			s.Kind = BooleanSymbol
		case i&types.IsString != 0:
			s.Kind = StringSymbol
		}
	default:
		s.Kind = VariableSymbol
	}
}

func typeSymbol(spec *ast.TypeSpec, obj types.Object, fset *token.FileSet, q types.Qualifier) Symbol {
	s := Symbol{Name: obj.Name()}
	s.Detail, _ = formatType(obj.Type(), q)
	setKind(&s, obj.Type(), q)

	if span, err := nodeSpan(spec, fset); err == nil {
		s.Span = span
	}
	if span, err := nodeSpan(spec.Name, fset); err == nil {
		s.SelectionSpan = span
	}

<<<<<<< HEAD
	if t, ok := obj.Type().Underlying().(*types.Struct); ok {
		st, ok := spec.Type.(*ast.StructType)
		if !ok {
			return s
		}
=======
	t, objIsStruct := obj.Type().Underlying().(*types.Struct)
	st, specIsStruct := spec.Type.(*ast.StructType)
	if objIsStruct && specIsStruct {
>>>>>>> dd61c98f
		for i := 0; i < t.NumFields(); i++ {
			f := t.Field(i)
			child := Symbol{Name: f.Name(), Kind: FieldSymbol}
			child.Detail, _ = formatType(f.Type(), q)

			spanNode, selectionNode := nodesForStructField(i, st)
			if span, err := nodeSpan(spanNode, fset); err == nil {
				child.Span = span
			}
			if span, err := nodeSpan(selectionNode, fset); err == nil {
				child.SelectionSpan = span
			}

			s.Children = append(s.Children, child)
		}
	}

	return s
}

func nodesForStructField(i int, st *ast.StructType) (span, selection ast.Node) {
	j := 0
	for _, field := range st.Fields.List {
		if len(field.Names) == 0 {
			if i == j {
				return field, field.Type
			}
			j++
			continue
		}
		for _, name := range field.Names {
			if i == j {
				return field, name
			}
			j++
		}
	}
	return nil, nil
}

func varSymbol(decl ast.Node, name *ast.Ident, obj types.Object, fset *token.FileSet, q types.Qualifier) Symbol {
	s := Symbol{
		Name: obj.Name(),
		Kind: VariableSymbol,
	}
	if _, ok := obj.(*types.Const); ok {
		s.Kind = ConstantSymbol
	}
	if span, err := nodeSpan(decl, fset); err == nil {
		s.Span = span
	}
	if span, err := nodeSpan(name, fset); err == nil {
		s.SelectionSpan = span
	}
	s.Detail = types.TypeString(obj.Type(), q)
	return s
}

func nodeSpan(n ast.Node, fset *token.FileSet) (span.Span, error) {
	if n == nil {
		return span.Span{}, errors.New("no span for nil node")
	}
	r := span.NewRange(fset, n.Pos(), n.End())
	return r.Span()
}<|MERGE_RESOLUTION|>--- conflicted
+++ resolved
@@ -176,17 +176,9 @@
 		s.SelectionSpan = span
 	}
 
-<<<<<<< HEAD
-	if t, ok := obj.Type().Underlying().(*types.Struct); ok {
-		st, ok := spec.Type.(*ast.StructType)
-		if !ok {
-			return s
-		}
-=======
 	t, objIsStruct := obj.Type().Underlying().(*types.Struct)
 	st, specIsStruct := spec.Type.(*ast.StructType)
 	if objIsStruct && specIsStruct {
->>>>>>> dd61c98f
 		for i := 0; i < t.NumFields(); i++ {
 			f := t.Field(i)
 			child := Symbol{Name: f.Name(), Kind: FieldSymbol}
