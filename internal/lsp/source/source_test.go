--- conflicted
+++ resolved
@@ -95,15 +95,10 @@
 		deepComplete := strings.Contains(string(src.URI()), "deepcomplete")
 		unimported := strings.Contains(string(src.URI()), "unimported")
 		list, surrounding, err := source.Completion(ctx, r.view, f.(source.GoFile), pos, source.CompletionOptions{
-<<<<<<< HEAD
-			DeepComplete: strings.Contains(string(src.URI()), "deepcomplete"),
-		}, nil)
-=======
 			DeepComplete:     deepComplete,
 			WantDocumentaton: true,
 			WantUnimported:   unimported,
-		})
->>>>>>> 6889da9d
+		}, nil)
 		if err != nil {
 			t.Fatalf("failed for %v: %v", src, err)
 		}
