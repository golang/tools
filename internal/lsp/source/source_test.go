--- conflicted
+++ resolved
@@ -146,13 +146,9 @@
 			t.Fatalf("failed to get token for %v", src)
 		}
 		pos := tok.Pos(src.Start().Offset())
-<<<<<<< HEAD
-		list, surrounding, err := source.Completion(ctx, r.view, f.(source.GoFile), pos, nil)
-=======
 		list, surrounding, err := source.Completion(ctx, r.view, f.(source.GoFile), pos, source.CompletionOptions{
 			DeepComplete: strings.Contains(string(src.URI()), "deepcomplete"),
-		})
->>>>>>> 212fb13d
+		}, nil)
 		if err != nil {
 			t.Fatalf("failed for %v: %v", src, err)
 		}
@@ -185,17 +181,10 @@
 			}
 			tok := f.GetToken(ctx)
 			pos := tok.Pos(src.Start().Offset())
-<<<<<<< HEAD
-<<<<<<< HEAD
-			list, _, err := source.Completion(ctx, f.(source.GoFile), pos, nil)
-=======
-			list, _, err := source.Completion(ctx, r.view, f.(source.GoFile), pos)
->>>>>>> 47ea21585cd7cbaa6078713a14b5f9a116791382
-=======
+
 			list, _, err := source.Completion(ctx, r.view, f.(source.GoFile), pos, source.CompletionOptions{
 				DeepComplete: strings.Contains(string(src.URI()), "deepcomplete"),
-			})
->>>>>>> 212fb13d
+			}, nil)
 			if err != nil {
 				t.Fatalf("failed for %v: %v", src, err)
 			}
