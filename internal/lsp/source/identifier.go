// Copyright 2018 The Go Authors. All rights reserved.
// Use of this source code is governed by a BSD-style
// license that can be found in the LICENSE file.

package source

import (
	"context"
	"fmt"
	"go/ast"
	"go/token"
	"go/types"
	"path/filepath"
	"runtime"
	"strconv"
	"strings"

	"golang.org/x/tools/go/ast/astutil"
	"golang.org/x/tools/internal/span"
)

// IdentifierInfo holds information about an identifier in Go source.
type IdentifierInfo struct {
	Name  string
	Range span.Range
	File  GoFile
	Type  struct {
		Range  span.Range
		Object types.Object
	}
	decl declaration

	ident            *ast.Ident
	wasEmbeddedField bool
<<<<<<< HEAD
	path             []ast.Node
=======
	qf               types.Qualifier
}

type declaration struct {
	rng  span.Range
	node ast.Node
	obj  types.Object
}

func (i *IdentifierInfo) DeclarationRange() span.Range {
	return i.decl.rng
>>>>>>> 755ce86c
}

// Identifier returns identifier information for a position
// in a file, accounting for a potentially incomplete selector.
func Identifier(ctx context.Context, v View, f GoFile, pos token.Pos) (*IdentifierInfo, error) {
	if result, err := identifier(ctx, v, f, pos); err != nil || result != nil {
		return result, err
	}
	// If the position is not an identifier but immediately follows
	// an identifier or selector period (as is common when
	// requesting a completion), use the path to the preceding node.
	result, err := identifier(ctx, v, f, pos-1)
	if result == nil && err == nil {
		err = fmt.Errorf("no identifier found")
	}
	return result, err
}

// identifier checks a single position for a potential identifier.
func identifier(ctx context.Context, v View, f GoFile, pos token.Pos) (*IdentifierInfo, error) {
	file := f.GetAST(ctx)
	if file == nil {
		return nil, fmt.Errorf("no AST for %s", f.URI())
	}
	pkg := f.GetPackage(ctx)
	if pkg == nil || pkg.IsIllTyped() {
		return nil, fmt.Errorf("package for %s is ill typed", f.URI())
	}

	path, _ := astutil.PathEnclosingInterval(file, pos, pos)
	if path == nil {
		return nil, fmt.Errorf("can't find node enclosing position")
	}

	// Handle import specs separately, as there is no formal position for a package declaration.
	if result, err := importSpec(f, file, pkg, pos); result != nil || err != nil {
		return result, err
	}

	result := &IdentifierInfo{
		File: f,
<<<<<<< HEAD
		path: path,
=======
		qf:   qualifier(file, pkg.GetTypes(), pkg.GetTypesInfo()),
>>>>>>> 755ce86c
	}

	switch node := path[0].(type) {
	case *ast.Ident:
		result.ident = node
	case *ast.SelectorExpr:
		result.ident = node.Sel
	case *ast.TypeSpec:
		result.ident = node.Name
	case *ast.CallExpr:
		if ident, ok := node.Fun.(*ast.Ident); ok {
			result.ident = ident
			break
		}
		if selExpr, ok := node.Fun.(*ast.SelectorExpr); ok {
			result.ident = selExpr.Sel
		}
	case *ast.BasicLit:
		if len(path) == 1 {
			return nil, nil
		}
		if node, ok := path[1].(*ast.ImportSpec); ok {
			if node.Name != nil {
				result.ident = node.Name
				break
			}
			result.Name = strings.Trim(node.Path.Value, `"`)
			result.Range = span.NewRange(f.FileSet(), node.Pos(), node.End())
			return result, nil
		}
	}
	if result.ident == nil {
		return nil, nil
	}
	for _, n := range path[1:] {
		if field, ok := n.(*ast.Field); ok {
			result.wasEmbeddedField = len(field.Names) == 0
			break
		}
	}
	result.Name = result.ident.Name
	result.Range = span.NewRange(f.FileSet(), result.ident.Pos(), result.ident.End())
	result.decl.obj = pkg.GetTypesInfo().ObjectOf(result.ident)
	if result.decl.obj == nil {
		return nil, fmt.Errorf("no object for ident %v", result.Name)
	}

	var err error

	// Handle builtins separately.
	if result.decl.obj.Parent() == types.Universe {
		decl, ok := lookupBuiltinDecl(f.View(), result.Name).(ast.Node)
		if !ok {
			return nil, fmt.Errorf("no declaration for %s", result.Name)
		}
		result.decl.node = decl
		if result.decl.rng, err = posToRange(ctx, f.FileSet(), result.Name, decl.Pos()); err != nil {
			return nil, err
		}
		return result, nil
	}

	if result.wasEmbeddedField {
		// The original position was on the embedded field declaration, so we
		// try to dig out the type and jump to that instead.
		if v, ok := result.decl.obj.(*types.Var); ok {
			if typObj := typeToObject(v.Type()); typObj != nil {
				result.decl.obj = typObj
			}
		}
	}

	if result.decl.rng, err = objToRange(ctx, f.FileSet(), result.decl.obj); err != nil {
		return nil, err
	}
	if result.decl.node, err = objToNode(ctx, v, pkg.GetTypes(), result.decl.obj, result.decl.rng); err != nil {
		return nil, err
	}
	typ := pkg.GetTypesInfo().TypeOf(result.ident)
	if typ == nil {
		return nil, fmt.Errorf("no type for %s", result.Name)
	}
	result.Type.Object = typeToObject(typ)
	if result.Type.Object != nil {
		// Identifiers with the type "error" are a special case with no position.
		if hasErrorType(result.Type.Object) {
			return result, nil
		}
		if result.Type.Range, err = objToRange(ctx, f.FileSet(), result.Type.Object); err != nil {
			return nil, err
		}
	}
	return result, nil
}

func typeToObject(typ types.Type) types.Object {
	switch typ := typ.(type) {
	case *types.Named:
		return typ.Obj()
	case *types.Pointer:
		return typeToObject(typ.Elem())
	default:
		return nil
	}
}

func hasErrorType(obj types.Object) bool {
	return types.IsInterface(obj.Type()) && obj.Pkg() == nil && obj.Name() == "error"
}

func objToRange(ctx context.Context, fset *token.FileSet, obj types.Object) (span.Range, error) {
	return posToRange(ctx, fset, obj.Name(), obj.Pos())
}

func posToRange(ctx context.Context, fset *token.FileSet, name string, pos token.Pos) (span.Range, error) {
	if !pos.IsValid() {
		return span.Range{}, fmt.Errorf("invalid position for %v", name)
	}
	return span.NewRange(fset, pos, pos+token.Pos(len(name))), nil
}

<<<<<<< HEAD
func (i IdentifierInfo) CommentHover(ctx context.Context, q types.Qualifier, view View) ([]MarkedString, error) {
	pkg := i.File.GetPackage(ctx)

	if i.ident == nil && i.Name != "" {
		imp := pkg.GetImport(i.Name)
		comments := packageDoc(imp.GetSyntax(), imp.GetTypes().Name())
		contents := maybeAddComments(comments, []MarkedString{{Language: "go", Value: "package " + i.Name}})
		return contents, nil
	}

	if q == nil {
		fAST := i.File.GetAST(ctx)
		q = qualifier(fAST, pkg.GetTypes(), pkg.GetTypesInfo())
	}

	obj := i.Declaration.Object
	if obj == nil {
		return packageStatement(i.File.GetPackage(ctx), i.ident), nil
	}

	isBuiltIn, originObj := obj != nil && !obj.Pos().IsValid(), obj
	if isBuiltIn {
		pkg, obj = getBulitinObj(ctx, originObj, view)
		if obj == nil {
			return nil, nil
		}
	}

	var s string
	var extra string
	if f, ok := obj.(*types.Var); ok && f.IsField() {
		// TODO(sqs): make this be like (T).F not "struct field F string".
		s = "struct " + obj.String()
	} else if obj != nil {
		if typeName, ok := obj.(*types.TypeName); ok {
			typ := typeName.Type().Underlying()
			if _, ok := typ.(*types.Struct); ok {
				s = "type " + typeName.Name() + " struct"
				if !isBuiltIn {
					if len(i.path) > 1 {
						extra = formatNode(i.File.FileSet(), i.path[1])
					} else {
						extra = prettyPrintTypesString(types.TypeString(typ, q))
					}
				} else {
					extra = prettyPrintTypesString(originObj.String())
				}
			}
			if _, ok := typ.(*types.Interface); ok {
				s = "type " + typeName.Name() + " interface"
				extra = prettyPrintTypesString(types.TypeString(typ, q))
				if !isBuiltIn {
					extra = prettyPrintTypesString(types.TypeString(typ, q))
				} else {
					extra = prettyPrintTypesString(originObj.String())
				}
			}
		} else if _, ok := obj.(*types.PkgName); ok {
			s = types.ObjectString(obj, q)
		}

		if s == "" {
			objectString := types.ObjectString(obj, q)
			s = prettyPrintTypesString(objectString)
		}

	} else {
		typ := pkg.GetTypesInfo().TypeOf(i.ident)
		if typ != nil {
			s = types.TypeString(typ, q)
		}
	}

	comments, err := FindComments(pkg, i.File.FileSet(), obj, i.ident.Name)
	if err != nil {
		return nil, err
	}
	contents := maybeAddComments(comments, []MarkedString{{Language: "go", Value: s}})
	if extra != "" {
		// If we have extra info, ensure it comes after the usually
		// more useful documentation
		contents = append(contents, MarkedString{Language: "go", Value: extra})
	}

	return contents, nil
}

var builtinFile = filepath.Join(runtime.GOROOT(), "src/builtin/builtin.go")

func getBulitinObj(ctx context.Context, obj types.Object, view View) (Package, types.Object) {
	f, err := view.GetFile(ctx, span.FileURI(builtinFile))
	if err != nil {
		return nil, nil
	}

	gof := f.(GoFile)

	pkg := gof.GetPackage(ctx)
	if pkg == nil {
		return nil, nil
	}
	obj = findObject(pkg, obj)
	return pkg, obj
}

func objToNode(ctx context.Context, v View, obj types.Object, rng span.Range) (ast.Decl, error) {
=======
func objToNode(ctx context.Context, v View, originPkg *types.Package, obj types.Object, rng span.Range) (ast.Decl, error) {
>>>>>>> 755ce86c
	s, err := rng.Span()
	if err != nil {
		return nil, err
	}
	f, err := v.GetFile(ctx, s.URI())
	if err != nil {
		return nil, err
	}
	declFile, ok := f.(GoFile)
	if !ok {
		return nil, fmt.Errorf("%s is not a Go file", s.URI())
	}
	// If the object is exported from a different package,
	// we don't need its full AST to find the definition.
	var declAST *ast.File
	if obj.Exported() && obj.Pkg() != originPkg {
		declAST = declFile.GetAnyAST(ctx)
	} else {
		declAST = declFile.GetAST(ctx)
	}
	path, _ := astutil.PathEnclosingInterval(declAST, rng.Start, rng.End)
	if path == nil {
		return nil, fmt.Errorf("no path for range %v", rng)
	}
	for _, node := range path {
		switch node := node.(type) {
		case *ast.GenDecl:
			// Type names, fields, and methods.
			switch obj.(type) {
			case *types.TypeName, *types.Var, *types.Const, *types.Func:
				return node, nil
			}
		case *ast.FuncDecl:
			// Function signatures.
			if _, ok := obj.(*types.Func); ok {
				return node, nil
			}
		}
	}
	return nil, nil // didn't find a node, but don't fail
}

// importSpec handles positions inside of an *ast.ImportSpec.
func importSpec(f GoFile, fAST *ast.File, pkg Package, pos token.Pos) (*IdentifierInfo, error) {
	for _, imp := range fAST.Imports {
		if !(imp.Pos() <= pos && pos < imp.End()) {
			continue
		}
		importPath, err := strconv.Unquote(imp.Path.Value)
		if err != nil {
			return nil, fmt.Errorf("import path not quoted: %s (%v)", imp.Path.Value, err)
		}
		result := &IdentifierInfo{
			File:  f,
			Name:  importPath,
			Range: span.NewRange(f.FileSet(), imp.Pos(), imp.End()),
		}
		// Consider the "declaration" of an import spec to be the imported package.
		importedPkg := pkg.GetImport(importPath)
		if importedPkg == nil {
			return nil, fmt.Errorf("no import for %q", importPath)
		}
		if importedPkg.GetSyntax() == nil {
			return nil, fmt.Errorf("no syntax for for %q", importPath)
		}
		// Heuristic: Jump to the longest (most "interesting") file of the package.
		var dest *ast.File
		for _, f := range importedPkg.GetSyntax() {
			if dest == nil || f.End()-f.Pos() > dest.End()-dest.Pos() {
				dest = f
			}
		}
		if dest == nil {
			return nil, fmt.Errorf("package %q has no files", importPath)
		}
		result.decl.rng = span.NewRange(f.FileSet(), dest.Name.Pos(), dest.Name.End())
		return result, nil
	}
	return nil, nil
}<|MERGE_RESOLUTION|>--- conflicted
+++ resolved
@@ -10,8 +10,6 @@
 	"go/ast"
 	"go/token"
 	"go/types"
-	"path/filepath"
-	"runtime"
 	"strconv"
 	"strings"
 
@@ -32,9 +30,7 @@
 
 	ident            *ast.Ident
 	wasEmbeddedField bool
-<<<<<<< HEAD
 	path             []ast.Node
-=======
 	qf               types.Qualifier
 }
 
@@ -46,7 +42,6 @@
 
 func (i *IdentifierInfo) DeclarationRange() span.Range {
 	return i.decl.rng
->>>>>>> 755ce86c
 }
 
 // Identifier returns identifier information for a position
@@ -88,11 +83,8 @@
 
 	result := &IdentifierInfo{
 		File: f,
-<<<<<<< HEAD
 		path: path,
-=======
 		qf:   qualifier(file, pkg.GetTypes(), pkg.GetTypesInfo()),
->>>>>>> 755ce86c
 	}
 
 	switch node := path[0].(type) {
@@ -214,116 +206,7 @@
 	return span.NewRange(fset, pos, pos+token.Pos(len(name))), nil
 }
 
-<<<<<<< HEAD
-func (i IdentifierInfo) CommentHover(ctx context.Context, q types.Qualifier, view View) ([]MarkedString, error) {
-	pkg := i.File.GetPackage(ctx)
-
-	if i.ident == nil && i.Name != "" {
-		imp := pkg.GetImport(i.Name)
-		comments := packageDoc(imp.GetSyntax(), imp.GetTypes().Name())
-		contents := maybeAddComments(comments, []MarkedString{{Language: "go", Value: "package " + i.Name}})
-		return contents, nil
-	}
-
-	if q == nil {
-		fAST := i.File.GetAST(ctx)
-		q = qualifier(fAST, pkg.GetTypes(), pkg.GetTypesInfo())
-	}
-
-	obj := i.Declaration.Object
-	if obj == nil {
-		return packageStatement(i.File.GetPackage(ctx), i.ident), nil
-	}
-
-	isBuiltIn, originObj := obj != nil && !obj.Pos().IsValid(), obj
-	if isBuiltIn {
-		pkg, obj = getBulitinObj(ctx, originObj, view)
-		if obj == nil {
-			return nil, nil
-		}
-	}
-
-	var s string
-	var extra string
-	if f, ok := obj.(*types.Var); ok && f.IsField() {
-		// TODO(sqs): make this be like (T).F not "struct field F string".
-		s = "struct " + obj.String()
-	} else if obj != nil {
-		if typeName, ok := obj.(*types.TypeName); ok {
-			typ := typeName.Type().Underlying()
-			if _, ok := typ.(*types.Struct); ok {
-				s = "type " + typeName.Name() + " struct"
-				if !isBuiltIn {
-					if len(i.path) > 1 {
-						extra = formatNode(i.File.FileSet(), i.path[1])
-					} else {
-						extra = prettyPrintTypesString(types.TypeString(typ, q))
-					}
-				} else {
-					extra = prettyPrintTypesString(originObj.String())
-				}
-			}
-			if _, ok := typ.(*types.Interface); ok {
-				s = "type " + typeName.Name() + " interface"
-				extra = prettyPrintTypesString(types.TypeString(typ, q))
-				if !isBuiltIn {
-					extra = prettyPrintTypesString(types.TypeString(typ, q))
-				} else {
-					extra = prettyPrintTypesString(originObj.String())
-				}
-			}
-		} else if _, ok := obj.(*types.PkgName); ok {
-			s = types.ObjectString(obj, q)
-		}
-
-		if s == "" {
-			objectString := types.ObjectString(obj, q)
-			s = prettyPrintTypesString(objectString)
-		}
-
-	} else {
-		typ := pkg.GetTypesInfo().TypeOf(i.ident)
-		if typ != nil {
-			s = types.TypeString(typ, q)
-		}
-	}
-
-	comments, err := FindComments(pkg, i.File.FileSet(), obj, i.ident.Name)
-	if err != nil {
-		return nil, err
-	}
-	contents := maybeAddComments(comments, []MarkedString{{Language: "go", Value: s}})
-	if extra != "" {
-		// If we have extra info, ensure it comes after the usually
-		// more useful documentation
-		contents = append(contents, MarkedString{Language: "go", Value: extra})
-	}
-
-	return contents, nil
-}
-
-var builtinFile = filepath.Join(runtime.GOROOT(), "src/builtin/builtin.go")
-
-func getBulitinObj(ctx context.Context, obj types.Object, view View) (Package, types.Object) {
-	f, err := view.GetFile(ctx, span.FileURI(builtinFile))
-	if err != nil {
-		return nil, nil
-	}
-
-	gof := f.(GoFile)
-
-	pkg := gof.GetPackage(ctx)
-	if pkg == nil {
-		return nil, nil
-	}
-	obj = findObject(pkg, obj)
-	return pkg, obj
-}
-
-func objToNode(ctx context.Context, v View, obj types.Object, rng span.Range) (ast.Decl, error) {
-=======
 func objToNode(ctx context.Context, v View, originPkg *types.Package, obj types.Object, rng span.Range) (ast.Decl, error) {
->>>>>>> 755ce86c
 	s, err := rng.Span()
 	if err != nil {
 		return nil, err
