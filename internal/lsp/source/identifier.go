--- conflicted
+++ resolved
@@ -73,14 +73,10 @@
 		return result, err
 	}
 
-<<<<<<< HEAD
 	result := &IdentifierInfo{
 		File: f,
 		path: path,
 	}
-=======
-	result := &IdentifierInfo{File: f}
->>>>>>> bffc5aff
 
 	switch node := path[0].(type) {
 	case *ast.Ident:
@@ -186,22 +182,6 @@
 	}
 }
 
-<<<<<<< HEAD
-func objToRange(ctx context.Context, v View, obj types.Object) (span.Range, error) {
-	p := obj.Pos()
-	if !p.IsValid() {
-		_, o := getBulitinObj(ctx, obj, v)
-		if o != nil {
-			obj = o
-			p = obj.Pos()
-		}
-	}
-	if !p.IsValid() {
-		return span.Range{}, fmt.Errorf("invalid position for %v", obj.Name())
-	}
-
-	return span.NewRange(v.FileSet(), p, p+token.Pos(len(obj.Name()))), nil
-=======
 func hasErrorType(obj types.Object) bool {
 	return types.IsInterface(obj.Type()) && obj.Pkg() == nil && obj.Name() == "error"
 }
@@ -215,7 +195,6 @@
 		return span.Range{}, fmt.Errorf("invalid position for %v", name)
 	}
 	return span.NewRange(fset, pos, pos+token.Pos(len(name))), nil
->>>>>>> bffc5aff
 }
 
 func (i IdentifierInfo) CommentHover(ctx context.Context, q types.Qualifier, view View) ([]MarkedString, error) {
@@ -313,7 +292,9 @@
 		return nil, nil
 	}
 
-	pkg := f.GetPackage(ctx)
+	gof := f.(GoFile)
+
+	pkg := gof.GetPackage(ctx)
 	if pkg == nil {
 		return nil, nil
 	}
