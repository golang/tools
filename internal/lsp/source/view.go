// Copyright 2018 The Go Authors. All rights reserved.
// Use of this source code is governed by a BSD-style
// license that can be found in the LICENSE file.

package source

import (
	"context"
	"fmt"
	"go/ast"
	"go/token"
	"go/types"

	"golang.org/x/tools/go/analysis"
	"golang.org/x/tools/go/packages"
	"golang.org/x/tools/internal/imports"
	"golang.org/x/tools/internal/span"
)

// FileIdentity uniquely identifies a file at a version from a FileSystem.
type FileIdentity struct {
	URI     span.URI
	Version string
}

func (identity FileIdentity) String() string {
	return fmt.Sprintf("%s%s", identity.URI, identity.Version)
}

// FileHandle represents a handle to a specific version of a single file from
// a specific file system.
type FileHandle interface {
	// FileSystem returns the file system this handle was acquired from.
	FileSystem() FileSystem

	// Identity returns the FileIdentity for the file.
	Identity() FileIdentity

	// Kind returns the FileKind for the file.
	Kind() FileKind

	// Read reads the contents of a file and returns it along with its hash value.
	// If the file is not available, returns a nil slice and an error.
	Read(ctx context.Context) ([]byte, string, error)
}

// FileSystem is the interface to something that provides file contents.
type FileSystem interface {
	// GetFile returns a handle for the specified file.
	GetFile(uri span.URI) FileHandle
}

// FileKind describes the kind of the file in question.
// It can be one of Go, mod, or sum.
type FileKind int

const (
	Go = FileKind(iota)
	Mod
	Sum
)

// TokenHandle represents a handle to the *token.File for a file.
type TokenHandle interface {
	// File returns a file handle for which to get the *token.File.
	File() FileHandle

	// Token returns the *token.File for the file.
	Token(ctx context.Context) (*token.File, error)
}

// ParseGoHandle represents a handle to the AST for a file.
type ParseGoHandle interface {
	// File returns a file handle for which to get the AST.
	File() FileHandle

	// Mode returns the parse mode of this handle.
	Mode() ParseMode

	// Parse returns the parsed AST for the file.
	// If the file is not available, returns nil and an error.
	Parse(ctx context.Context) (*ast.File, error)

	// Cached returns the AST for this handle, if it has already been stored.
	Cached(ctx context.Context) (*ast.File, error)
}

// ParseMode controls the content of the AST produced when parsing a source file.
type ParseMode int

const (
	// ParseHeader specifies that the main package declaration and imports are needed.
	// This is the mode used when attempting to examine the package graph structure.
	ParseHeader = ParseMode(iota)

	// ParseExported specifies that the public symbols are needed, but things like
	// private symbols and function bodies are not.
	// This mode is used for things where a package is being consumed only as a
	// dependency.
	ParseExported

	// ParseFull specifies the full AST is needed.
	// This is used for files of direct interest where the entire contents must
	// be considered.
	ParseFull
)

// CheckPackageHandle represents a handle to a specific version of a package.
// It is uniquely defined by the file handles that make up the package.
type CheckPackageHandle interface {
	// ParseGoHandle returns a ParseGoHandle for which to get the package.
	Files() []ParseGoHandle

	// Config is the *packages.Config that the package metadata was loaded with.
	Config() *packages.Config

	// Check returns the type-checked Package for the CheckPackageHandle.
	Check(ctx context.Context) (Package, error)

	// Cached returns the Package for the CheckPackageHandle if it has already been stored.
	Cached(ctx context.Context) (Package, error)
}

// Cache abstracts the core logic of dealing with the environment from the
// higher level logic that processes the information to produce results.
// The cache provides access to files and their contents, so the source
// package does not directly access the file system.
// A single cache is intended to be process wide, and is the primary point of
// sharing between all consumers.
// A cache may have many active sessions at any given time.
type Cache interface {
	// A FileSystem that reads file contents from external storage.
	FileSystem

	// NewSession creates a new Session manager and returns it.
	NewSession(ctx context.Context) Session

	// FileSet returns the shared fileset used by all files in the system.
	FileSet() *token.FileSet

	// TokenHandle returns a TokenHandle for the given file handle.
	TokenHandle(fh FileHandle) TokenHandle

	// ParseGoHandle returns a ParseGoHandle for the given file handle.
	ParseGoHandle(fh FileHandle, mode ParseMode) ParseGoHandle
}

// Session represents a single connection from a client.
// This is the level at which things like open files are maintained on behalf
// of the client.
// A session may have many active views at any given time.
type Session interface {
	// NewView creates a new View and returns it.
	NewView(ctx context.Context, name string, folder span.URI) View

	// Cache returns the cache that created this session.
	Cache() Cache

	// View returns a view with a mathing name, if the session has one.
	View(name string) View

	// ViewOf returns a view corresponding to the given URI.
	ViewOf(uri span.URI) View

	// Views returns the set of active views built by this session.
	Views() []View

	// Shutdown the session and all views it has created.
	Shutdown(ctx context.Context)

	// A FileSystem prefers the contents from overlays, and falls back to the
	// content from the underlying cache if no overlay is present.
	FileSystem

	// DidOpen is invoked each time a file is opened in the editor.
	DidOpen(ctx context.Context, uri span.URI, kind FileKind, text []byte)

	// DidSave is invoked each time an open file is saved in the editor.
	DidSave(uri span.URI)

	// DidClose is invoked each time an open file is closed in the editor.
	DidClose(uri span.URI)

	// IsOpen can be called to check if the editor has a file currently open.
	IsOpen(uri span.URI) bool

	// Called to set the effective contents of a file from this session.
	SetOverlay(uri span.URI, data []byte) (wasFirstChange bool)
}

// View represents a single workspace.
// This is the level at which we maintain configuration like working directory
// and build tags.
type View interface {
	// Session returns the session that created this view.
	Session() Session

	// Name returns the name this view was constructed with.
	Name() string

	// Folder returns the root folder for this view.
	Folder() span.URI

	// BuiltinPackage returns the ast for the special "builtin" package.
	BuiltinPackage() *ast.Package

	// GetFile returns the file object for a given uri.
	GetFile(ctx context.Context, uri span.URI) (File, error)

	// Called to set the effective contents of a file from this view.
	SetContent(ctx context.Context, uri span.URI, content []byte) (wasFirstChange bool, err error)

	// BackgroundContext returns a context used for all background processing
	// on behalf of this view.
	BackgroundContext() context.Context

	// Env returns the current set of environment overrides on this view.
	Env() []string

	// SetEnv is used to adjust the environment applied to the view.
	SetEnv([]string)

	// SetBuildFlags is used to adjust the build flags applied to the view.
	SetBuildFlags([]string)

	// Shutdown closes this view, and detaches it from it's session.
	Shutdown(ctx context.Context)

	// Ignore returns true if this file should be ignored by this view.
	Ignore(span.URI) bool
	
	Search() SearchFunc

	FileSet() *token.FileSet

	Config(ctx context.Context) *packages.Config

	// RunProcessEnvFunc runs fn with the process env for this view inserted into opts.
	// Note: the process env contains cached module and filesystem state.
	RunProcessEnvFunc(ctx context.Context, fn func(*imports.Options) error, opts *imports.Options) error
}

// File represents a source file of any type.
type File interface {
	URI() span.URI
	View() View
	Handle(ctx context.Context) FileHandle
	FileSet() *token.FileSet
	GetToken(ctx context.Context) (*token.File, error)
}

// GoFile represents a Go source file that has been type-checked.
type GoFile interface {
	File

	// GetAST returns the AST for the file, at or above the given mode.
	GetAST(ctx context.Context, mode ParseMode) (*ast.File, error)

	// GetCachedPackage returns the cached package for the file, if any.
	GetCachedPackage(ctx context.Context) (Package, error)

	// GetPackage returns the CheckPackageHandle for the package that this file belongs to.
	GetCheckPackageHandle(ctx context.Context) (CheckPackageHandle, error)

	// GetPackages returns the CheckPackageHandles of the packages that this file belongs to.
	GetCheckPackageHandles(ctx context.Context) ([]CheckPackageHandle, error)

	// GetPackage returns the CheckPackageHandle for the package that this file belongs to.
	GetPackage(ctx context.Context) (Package, error)

	// GetPackages returns the CheckPackageHandles of the packages that this file belongs to.
	GetPackages(ctx context.Context) ([]Package, error)

	// GetActiveReverseDeps returns the active files belonging to the reverse
	// dependencies of this file's package.
	GetActiveReverseDeps(ctx context.Context) []GoFile
}

type ModFile interface {
	File
}

type SumFile interface {
	File
}

// Package represents a Go package that has been type-checked. It maintains
// only the relevant fields of a *go/packages.Package.
type Package interface {
	ID() string
	PkgPath() string
	GetHandles() []ParseGoHandle
	GetSyntax(context.Context) []*ast.File
	GetErrors() []packages.Error
	GetTypes() *types.Package
	GetTypesInfo() *types.Info
	GetTypesSizes() types.Sizes
	IsIllTyped() bool
	GetDiagnostics() []Diagnostic
	SetDiagnostics(diags []Diagnostic)

	// GetImport returns the CheckPackageHandle for a package imported by this package.
	GetImport(ctx context.Context, pkgPath string) (Package, error)

	// GetActionGraph returns the action graph for the given package.
	GetActionGraph(ctx context.Context, a *analysis.Analyzer) (*Action, error)
<<<<<<< HEAD
}

// TextEdit represents a change to a section of a document.
// The text within the specified span should be replaced by the supplied new text.
type TextEdit struct {
	Span    span.Span
	NewText string
}

// Location the use ident's location
type Location struct {
	Span span.Span
}

// DiffToEdits converts from a sequence of diff operations to a sequence of
// source.TextEdit
func DiffToEdits(uri span.URI, ops []*diff.Op) []TextEdit {
	edits := make([]TextEdit, 0, len(ops))
	for _, op := range ops {
		s := span.New(uri, span.NewPoint(op.I1+1, 1, 0), span.NewPoint(op.I2+1, 1, 0))
		switch op.Kind {
		case diff.Delete:
			// Delete: unformatted[i1:i2] is deleted.
			edits = append(edits, TextEdit{Span: s})
		case diff.Insert:
			// Insert: formatted[j1:j2] is inserted at unformatted[i1:i1].
			if content := strings.Join(op.Content, ""); content != "" {
				edits = append(edits, TextEdit{Span: s, NewText: content})
			}
		}
	}
	return edits
}

func EditsToDiff(edits []TextEdit) []*diff.Op {
	iToJ := 0
	ops := make([]*diff.Op, len(edits))
	for i, edit := range edits {
		i1 := edit.Span.Start().Line() - 1
		i2 := edit.Span.End().Line() - 1
		kind := diff.Insert
		if edit.NewText == "" {
			kind = diff.Delete
		}
		ops[i] = &diff.Op{
			Kind:    kind,
			Content: diff.SplitLines(edit.NewText),
			I1:      i1,
			I2:      i2,
			J1:      i1 + iToJ,
		}
		if kind == diff.Insert {
			iToJ += len(ops[i].Content)
		} else {
			iToJ -= i2 - i1
		}
	}
	return ops
}

func sortTextEdits(d []TextEdit) {
	// Use a stable sort to maintain the order of edits inserted at the same position.
	sort.SliceStable(d, func(i int, j int) bool {
		return span.Compare(d[i].Span, d[j].Span) < 0
	})
=======
>>>>>>> d72b05d2
}<|MERGE_RESOLUTION|>--- conflicted
+++ resolved
@@ -228,7 +228,7 @@
 
 	// Ignore returns true if this file should be ignored by this view.
 	Ignore(span.URI) bool
-	
+
 	Search() SearchFunc
 
 	FileSet() *token.FileSet
@@ -304,72 +304,4 @@
 
 	// GetActionGraph returns the action graph for the given package.
 	GetActionGraph(ctx context.Context, a *analysis.Analyzer) (*Action, error)
-<<<<<<< HEAD
-}
-
-// TextEdit represents a change to a section of a document.
-// The text within the specified span should be replaced by the supplied new text.
-type TextEdit struct {
-	Span    span.Span
-	NewText string
-}
-
-// Location the use ident's location
-type Location struct {
-	Span span.Span
-}
-
-// DiffToEdits converts from a sequence of diff operations to a sequence of
-// source.TextEdit
-func DiffToEdits(uri span.URI, ops []*diff.Op) []TextEdit {
-	edits := make([]TextEdit, 0, len(ops))
-	for _, op := range ops {
-		s := span.New(uri, span.NewPoint(op.I1+1, 1, 0), span.NewPoint(op.I2+1, 1, 0))
-		switch op.Kind {
-		case diff.Delete:
-			// Delete: unformatted[i1:i2] is deleted.
-			edits = append(edits, TextEdit{Span: s})
-		case diff.Insert:
-			// Insert: formatted[j1:j2] is inserted at unformatted[i1:i1].
-			if content := strings.Join(op.Content, ""); content != "" {
-				edits = append(edits, TextEdit{Span: s, NewText: content})
-			}
-		}
-	}
-	return edits
-}
-
-func EditsToDiff(edits []TextEdit) []*diff.Op {
-	iToJ := 0
-	ops := make([]*diff.Op, len(edits))
-	for i, edit := range edits {
-		i1 := edit.Span.Start().Line() - 1
-		i2 := edit.Span.End().Line() - 1
-		kind := diff.Insert
-		if edit.NewText == "" {
-			kind = diff.Delete
-		}
-		ops[i] = &diff.Op{
-			Kind:    kind,
-			Content: diff.SplitLines(edit.NewText),
-			I1:      i1,
-			I2:      i2,
-			J1:      i1 + iToJ,
-		}
-		if kind == diff.Insert {
-			iToJ += len(ops[i].Content)
-		} else {
-			iToJ -= i2 - i1
-		}
-	}
-	return ops
-}
-
-func sortTextEdits(d []TextEdit) {
-	// Use a stable sort to maintain the order of edits inserted at the same position.
-	sort.SliceStable(d, func(i int, j int) bool {
-		return span.Compare(d[i].Span, d[j].Span) < 0
-	})
-=======
->>>>>>> d72b05d2
 }