--- conflicted
+++ resolved
@@ -31,24 +31,15 @@
 		return nil, err
 	}
 	candidates, surrounding, err := source.Completion(ctx, view, f, rng.Start, source.CompletionOptions{
-<<<<<<< HEAD
-		DeepComplete: s.useDeepCompletions,
-	}, view.Search())
-=======
 		DeepComplete:     s.useDeepCompletions,
 		WantDocumentaton: s.wantCompletionDocumentation,
-	})
->>>>>>> 28681813
+	}, view.Search())
 	if err != nil {
 		s.session.Logger().Infof(ctx, "no completions found for %s:%v:%v: %v", uri, int(params.Position.Line), int(params.Position.Character), err)
 	}
 	return &protocol.CompletionList{
 		IsIncomplete: false,
-<<<<<<< HEAD
-		Items:        toProtocolCompletionItems(m, candidates, prefix, insertionRng, s.insertTextFormat, s.usePlaceholders, s.useDeepCompletions),
-=======
 		Items:        s.toProtocolCompletionItems(ctx, view, m, candidates, params.Position, surrounding),
->>>>>>> 28681813
 	}, nil
 }
 
@@ -56,11 +47,7 @@
 // to be useful.
 const maxDeepCompletions = 3
 
-<<<<<<< HEAD
-func toProtocolCompletionItems(m *protocol.ColumnMapper, candidates []source.CompletionItem, prefix string, rng protocol.Range, insertTextFormat protocol.InsertTextFormat, usePlaceholders bool, useDeepCompletions bool) []protocol.CompletionItem {
-=======
 func (s *Server) toProtocolCompletionItems(ctx context.Context, view source.View, m *protocol.ColumnMapper, candidates []source.CompletionItem, pos protocol.Position, surrounding *source.Selection) []protocol.CompletionItem {
->>>>>>> 28681813
 	// Sort the candidates by score, since that is not supported by LSP yet.
 	sort.SliceStable(candidates, func(i, j int) bool {
 		return candidates[i].Score > candidates[j].Score
@@ -124,18 +111,11 @@
 			// This is a hack so that the client sorts completion results in the order
 			// according to their score. This can be removed upon the resolution of
 			// https://github.com/Microsoft/language-server-protocol/issues/348.
-<<<<<<< HEAD
-			SortText:   fmt.Sprintf("%05d", i),
-			FilterText: candidate.InsertText,
-			Preselect:  i == 0,
-
+			SortText:            fmt.Sprintf("%05d", i),
+			FilterText:          candidate.InsertText,
+			Preselect:           i == 0,
+			Documentation:       candidate.Documentation,
 			AdditionalTextEdits: edits,
-=======
-			SortText:      fmt.Sprintf("%05d", i),
-			FilterText:    candidate.InsertText,
-			Preselect:     i == 0,
-			Documentation: candidate.Documentation,
->>>>>>> 28681813
 		}
 		// Trigger signature help for any function or method completion.
 		// This is helpful even if a function does not have parameters,
