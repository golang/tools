// Copyright 2018 The Go Authors. All rights reserved.
// Use of this source code is governed by a BSD-style
// license that can be found in the LICENSE file.

package lsp

import (
	"bytes"
	"context"
	"fmt"
	"sort"
	"strings"

	"golang.org/x/tools/internal/lsp/protocol"
	"golang.org/x/tools/internal/lsp/source"
	"golang.org/x/tools/internal/span"
)

func (s *Server) completion(ctx context.Context, params *protocol.CompletionParams) (*protocol.CompletionList, error) {
	uri := span.NewURI(params.TextDocument.URI)
	index, view := s.findView(ctx, uri)
	f, m, err := newColumnMap(ctx, view, uri)
	if err != nil {
		return nil, err
	}
	spn, err := m.PointSpan(params.Position)
	if err != nil {
		return nil, err
	}
	rng, err := spn.Range(m.Converter)
	if err != nil {
		return nil, err
	}
	items, prefix, err := source.Completion(ctx, f, rng.Start, s.workspaces[index].Search)
	if err != nil {
		s.log.Infof(ctx, "no completions found for %s:%v:%v: %v", uri, int(params.Position.Line), int(params.Position.Character), err)
		items = []source.CompletionItem{}
	}
	return &protocol.CompletionList{
		IsIncomplete: false,
<<<<<<< HEAD
		Items:        toProtocolCompletionItems(m, items, prefix, params.Position, s.snippetsSupported, s.usePlaceholders),
	}, nil
}

func toProtocolCompletionItems(m *protocol.ColumnMapper, candidates []source.CompletionItem, prefix string, pos protocol.Position, snippetsSupported, usePlaceholders bool) []protocol.CompletionItem {
	insertTextFormat := protocol.PlainTextTextFormat
	if snippetsSupported {
		insertTextFormat = protocol.SnippetTextFormat
	}
=======
		Items:        toProtocolCompletionItems(items, prefix, params.Position, s.insertTextFormat, s.usePlaceholders),
	}, nil
}

func toProtocolCompletionItems(candidates []source.CompletionItem, prefix string, pos protocol.Position, insertTextFormat protocol.InsertTextFormat, usePlaceholders bool) []protocol.CompletionItem {
>>>>>>> aa740d48
	sort.SliceStable(candidates, func(i, j int) bool {
		return candidates[i].Score > candidates[j].Score
	})
	items := []protocol.CompletionItem{}
	for i, candidate := range candidates {
		// Match against the label.
		if !strings.HasPrefix(candidate.Label, prefix) {
			continue
		}
		insertText := labelToInsertText(candidate.Label, candidate.Kind, insertTextFormat, usePlaceholders)
		if strings.HasPrefix(insertText, prefix) {
			insertText = insertText[len(prefix):]
		}

		edits, _ := ToProtocolEdits(m, candidate.AdditionalTextEdits)
		item := protocol.CompletionItem{
			Label:  candidate.Label,
			Detail: candidate.Detail,
			Kind:   toProtocolCompletionItemKind(candidate.Kind),
			TextEdit: &protocol.TextEdit{
				NewText: insertText,
				Range: protocol.Range{
					Start: pos,
					End:   pos,
				},
			},
			InsertTextFormat: insertTextFormat,
			// This is a hack so that the client sorts completion results in the order
			// according to their score. This can be removed upon the resolution of
			// https://github.com/Microsoft/language-server-protocol/issues/348.
			SortText:            fmt.Sprintf("%05d", i),
			FilterText:          insertText,
			Preselect:           i == 0,
			AdditionalTextEdits: edits,
		}
		// Trigger signature help for any function or method completion.
		// This is helpful even if a function does not have parameters,
		// since we show return types as well.
		switch item.Kind {
		case protocol.FunctionCompletion, protocol.MethodCompletion:
			item.Command = &protocol.Command{
				Command: "editor.action.triggerParameterHints",
			}
		}
		items = append(items, item)
	}
	return items
}

func toProtocolCompletionItemKind(kind source.CompletionItemKind) protocol.CompletionItemKind {
	switch kind {
	case source.InterfaceCompletionItem:
		return protocol.InterfaceCompletion
	case source.StructCompletionItem:
		return protocol.StructCompletion
	case source.TypeCompletionItem:
		return protocol.TypeParameterCompletion // ??
	case source.ConstantCompletionItem:
		return protocol.ConstantCompletion
	case source.FieldCompletionItem:
		return protocol.FieldCompletion
	case source.ParameterCompletionItem, source.VariableCompletionItem:
		return protocol.VariableCompletion
	case source.FunctionCompletionItem:
		return protocol.FunctionCompletion
	case source.MethodCompletionItem:
		return protocol.MethodCompletion
	case source.PackageCompletionItem:
		return protocol.ModuleCompletion // ??
	default:
		return protocol.TextCompletion
	}
}

func labelToInsertText(label string, kind source.CompletionItemKind, insertTextFormat protocol.InsertTextFormat, usePlaceholders bool) string {
	switch kind {
	case source.ConstantCompletionItem:
		// The label for constants is of the format "<identifier> = <value>".
		// We should not insert the " = <value>" part of the label.
		if i := strings.Index(label, " ="); i >= 0 {
			return label[:i]
		}
	case source.FunctionCompletionItem, source.MethodCompletionItem:
		var trimmed, params string
		if i := strings.Index(label, "("); i >= 0 {
			trimmed = label[:i]
			params = strings.Trim(label[i:], "()")
		}
		if params == "" || trimmed == "" {
			return label
		}
		// Don't add parameters or parens for the plaintext insert format.
		if insertTextFormat == protocol.PlainTextTextFormat {
			return trimmed
		}
		// If we don't want to use placeholders, just add 2 parentheses with
		// the cursor in the middle.
		if !usePlaceholders {
			return trimmed + "($1)"
		}
		// If signature help is not enabled, we should give the user parameters
		// that they can tab through. The insert text format follows the
		// specification defined by Microsoft for LSP. The "$", "}, and "\"
		// characters should be escaped.
		r := strings.NewReplacer(
			`\`, `\\`,
			`}`, `\}`,
			`$`, `\$`,
		)
		b := bytes.NewBufferString(trimmed)
		b.WriteByte('(')
		for i, p := range strings.Split(params, ",") {
			if i != 0 {
				b.WriteString(", ")
			}
			fmt.Fprintf(b, "${%v:%v}", i+1, r.Replace(strings.TrimSpace(p)))
		}
		b.WriteByte(')')
		return b.String()

	}
	return label
}<|MERGE_RESOLUTION|>--- conflicted
+++ resolved
@@ -38,23 +38,11 @@
 	}
 	return &protocol.CompletionList{
 		IsIncomplete: false,
-<<<<<<< HEAD
-		Items:        toProtocolCompletionItems(m, items, prefix, params.Position, s.snippetsSupported, s.usePlaceholders),
+		Items:        toProtocolCompletionItems(m, items, prefix, params.Position, s.insertTextFormat, s.usePlaceholders),
 	}, nil
 }
 
-func toProtocolCompletionItems(m *protocol.ColumnMapper, candidates []source.CompletionItem, prefix string, pos protocol.Position, snippetsSupported, usePlaceholders bool) []protocol.CompletionItem {
-	insertTextFormat := protocol.PlainTextTextFormat
-	if snippetsSupported {
-		insertTextFormat = protocol.SnippetTextFormat
-	}
-=======
-		Items:        toProtocolCompletionItems(items, prefix, params.Position, s.insertTextFormat, s.usePlaceholders),
-	}, nil
-}
-
-func toProtocolCompletionItems(candidates []source.CompletionItem, prefix string, pos protocol.Position, insertTextFormat protocol.InsertTextFormat, usePlaceholders bool) []protocol.CompletionItem {
->>>>>>> aa740d48
+func toProtocolCompletionItems(m *protocol.ColumnMapper, candidates []source.CompletionItem, prefix string, pos protocol.Position, insertTextFormat protocol.InsertTextFormat, usePlaceholders bool) []protocol.CompletionItem {
 	sort.SliceStable(candidates, func(i, j int) bool {
 		return candidates[i].Score > candidates[j].Score
 	})
