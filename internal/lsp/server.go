// Copyright 2018 The Go Authors. All rights reserved.
// Use of this source code is governed by a BSD-style
// license that can be found in the LICENSE file.

package lsp

import (
	"bytes"
	"context"
	"fmt"
	"go/ast"
	"go/parser"
	"go/token"
	"net"
	"os"
	"path"
	"strings"
	"sync"

	"golang.org/x/tools/internal/lsp/project"

	"golang.org/x/tools/go/packages"
	"golang.org/x/tools/internal/jsonrpc2"
	"golang.org/x/tools/internal/lsp/cache"
	"golang.org/x/tools/internal/lsp/protocol"
	"golang.org/x/tools/internal/lsp/source"
	"golang.org/x/tools/internal/lsp/xlog"
	"golang.org/x/tools/internal/span"
)

// NewClientServer
func NewClientServer(client protocol.Client) *Server {
	return &Server{
		client: client,
		log:    xlog.New(protocol.NewLogger(client)),
	}
}

// NewServer starts an LSP server on the supplied stream, and waits until the
// stream is closed.
func NewServer(stream jsonrpc2.Stream) *Server {
	s := &Server{}
	s.Conn, s.client, s.log = protocol.NewServer(stream, s)
	return s
}

// RunServerOnPort starts an LSP server on the given port and does not exit.
// This function exists for debugging purposes.
func RunServerOnPort(ctx context.Context, port int, h func(s *Server)) error {
	return RunServerOnAddress(ctx, fmt.Sprintf(":%v", port), h)
}

// RunServerOnPort starts an LSP server on the given port and does not exit.
// This function exists for debugging purposes.
func RunServerOnAddress(ctx context.Context, addr string, h func(s *Server)) error {
	ln, err := net.Listen("tcp", addr)
	if err != nil {
		return err
	}
	for {
		conn, err := ln.Accept()
		if err != nil {
			return err
		}
		stream := jsonrpc2.NewHeaderStream(conn, conn)
		s := NewServer(stream)
		h(s)
		go s.Run(ctx)
	}
}

type Server struct {
	Conn   *jsonrpc2.Conn
	client protocol.Client
	log    xlog.Logger

	initializedMu sync.Mutex
	initialized   bool // set once the server has received "initialize" request

	signatureHelpEnabled          bool
	snippetsSupported             bool
	configurationSupported        bool
	dynamicConfigurationSupported bool

	textDocumentSyncKind protocol.TextDocumentSyncKind

<<<<<<< HEAD
	view   *cache.View
	workspace *project.Workspace
=======
	views []*cache.View

	// undelivered is a cache of any diagnostics that the server
	// failed to deliver for some reason.
	undeliveredMu sync.Mutex
	undelivered   map[span.URI][]source.Diagnostic
>>>>>>> 202502a5
}

func (s *Server) Run(ctx context.Context) error {
	return s.Conn.Run(ctx)
}

func (s *Server) Initialize(ctx context.Context, params *protocol.InitializeParams) (*protocol.InitializeResult, error) {
	s.initializedMu.Lock()
	defer s.initializedMu.Unlock()
	if s.initialized {
		return nil, jsonrpc2.NewErrorf(jsonrpc2.CodeInvalidRequest, "server already initialized")
	}
	s.initialized = true // mark server as initialized now

	// Check if the client supports snippets in completion items.
	if x, ok := params.Capabilities["textDocument"].(map[string]interface{}); ok {
		if x, ok := x["completion"].(map[string]interface{}); ok {
			if x, ok := x["completionItem"].(map[string]interface{}); ok {
				if x, ok := x["snippetSupport"].(bool); ok {
					s.snippetsSupported = x
				}
			}
		}
	}
	// Check if the client supports configuration messages.
	if x, ok := params.Capabilities["workspace"].(map[string]interface{}); ok {
		if x, ok := x["configuration"].(bool); ok {
			s.configurationSupported = x
		}
		if x, ok := x["didChangeConfiguration"].(map[string]interface{}); ok {
			if x, ok := x["dynamicRegistration"].(bool); ok {
				s.dynamicConfigurationSupported = x
			}
		}
	}

	s.signatureHelpEnabled = true

	// TODO(rstambler): Change this default to protocol.Incremental (or add a
	// flag). Disabled for now to simplify debugging.
	s.textDocumentSyncKind = protocol.Full

	//We need a "detached" context so it does not get timeout cancelled.
	//TODO(iancottrell): Do we need to copy any values across?
	viewContext := context.Background()
	folders := params.WorkspaceFolders
	if len(folders) == 0 {
		if params.RootURI != "" {
			folders = []protocol.WorkspaceFolder{{
				URI:  params.RootURI,
				Name: path.Base(params.RootURI),
			}}
		} else {
			// no folders and no root, single file mode
			//TODO(iancottrell): not sure how to do single file mode yet
			//issue: golang.org/issue/31168
			return nil, fmt.Errorf("single file mode not supported yet")
		}
	}
	for _, folder := range folders {
		uri := span.NewURI(folder.URI)
		folderPath, err := uri.Filename()
		if err != nil {
			return nil, err
		}
		s.views = append(s.views, cache.NewView(viewContext, s.log, folder.Name, uri, &packages.Config{
			Context: ctx,
			Dir:     folderPath,
			Env:     os.Environ(),
			Mode:    packages.LoadImports,
			Fset:    token.NewFileSet(),
			Overlay: make(map[string][]byte),
			ParseFile: func(fset *token.FileSet, filename string, src []byte) (*ast.File, error) {
				return parser.ParseFile(fset, filename, src, parser.AllErrors|parser.ParseComments)
			},
			Tests: true,
		}))
	}

	s.workspace = project.New(ctx, s.client, rootPath, s.view)
	s.workspace.Init()

	return &protocol.InitializeResult{
		Capabilities: protocol.ServerCapabilities{
			InnerServerCapabilities: protocol.InnerServerCapabilities{
				CodeActionProvider: true,
				CompletionProvider: &protocol.CompletionOptions{
					TriggerCharacters: []string{"."},
				},
				DefinitionProvider:              true,
				DocumentFormattingProvider:      true,
				DocumentRangeFormattingProvider: true,
				DocumentSymbolProvider:          true,
				HoverProvider:                   true,
				DocumentHighlightProvider:       true,
				SignatureHelpProvider: &protocol.SignatureHelpOptions{
					TriggerCharacters: []string{"(", ","},
				},
				TextDocumentSync: &protocol.TextDocumentSyncOptions{
					Change:    s.textDocumentSyncKind,
					OpenClose: true,
				},
				ReferencesProvider:      true,
				RenameProvider:          true,
				WorkspaceSymbolProvider: true,
			},
			TypeDefinitionServerCapabilities: protocol.TypeDefinitionServerCapabilities{
				TypeDefinitionProvider: true,
			},
			ImplementationServerCapabilities: protocol.ImplementationServerCapabilities{
				ImplementationProvider: true,
			},
		},
	}, nil
}

func (s *Server) Initialized(ctx context.Context, params *protocol.InitializedParams) error {
	if s.configurationSupported {
		if s.dynamicConfigurationSupported {
			s.client.RegisterCapability(ctx, &protocol.RegistrationParams{
				Registrations: []protocol.Registration{{
					ID:     "workspace/didChangeConfiguration",
					Method: "workspace/didChangeConfiguration",
				}},
			})
		}
		for _, view := range s.views {
			config, err := s.client.Configuration(ctx, &protocol.ConfigurationParams{
				Items: []protocol.ConfigurationItem{{
					ScopeURI: protocol.NewURI(view.Folder),
					Section:  "gopls",
				}},
			})
			if err != nil {
				return err
			}
			if err := s.processConfig(view, config[0]); err != nil {
				return err
			}
		}
	}
	return nil
}

func (s *Server) Shutdown(context.Context) error {
	s.initializedMu.Lock()
	defer s.initializedMu.Unlock()
	if !s.initialized {
		return jsonrpc2.NewErrorf(jsonrpc2.CodeInvalidRequest, "server not initialized")
	}
	s.initialized = false
	return nil
}

func (s *Server) Exit(ctx context.Context) error {
	if s.initialized {
		os.Exit(1)
	}
	os.Exit(0)
	return nil
}

func (s *Server) DidChangeWorkspaceFolders(context.Context, *protocol.DidChangeWorkspaceFoldersParams) error {
	return notImplemented("DidChangeWorkspaceFolders")
}

func (s *Server) DidChangeConfiguration(context.Context, *protocol.DidChangeConfigurationParams) error {
	return notImplemented("DidChangeConfiguration")
}

func (s *Server) DidChangeWatchedFiles(context.Context, *protocol.DidChangeWatchedFilesParams) error {
	return notImplemented("DidChangeWatchedFiles")
}

func (s *Server) Symbols(ctx context.Context, params *protocol.WorkspaceSymbolParams) ([]protocol.SymbolInformation, error) {
	return s.symbols(ctx, params.Query)
}

func (s *Server) ExecuteCommand(context.Context, *protocol.ExecuteCommandParams) (interface{}, error) {
	return nil, notImplemented("ExecuteCommand")
}

func (s *Server) DidOpen(ctx context.Context, params *protocol.DidOpenTextDocumentParams) error {
	return s.cacheAndDiagnose(ctx, span.NewURI(params.TextDocument.URI), params.TextDocument.Text)
}

func (s *Server) applyChanges(ctx context.Context, params *protocol.DidChangeTextDocumentParams) (string, error) {
	if len(params.ContentChanges) == 1 && params.ContentChanges[0].Range == nil {
		// If range is empty, we expect the full content of file, i.e. a single change with no range.
		change := params.ContentChanges[0]
		if change.RangeLength != 0 {
			return "", jsonrpc2.NewErrorf(jsonrpc2.CodeInternalError, "unexpected change range provided")
		}
		return change.Text, nil
	}

	uri := span.NewURI(params.TextDocument.URI)
	view := s.findView(ctx, uri)
	file, m, err := newColumnMap(ctx, view, uri)
	if err != nil {
		return "", jsonrpc2.NewErrorf(jsonrpc2.CodeInternalError, "file not found")
	}
	content := file.GetContent(ctx)
	for _, change := range params.ContentChanges {
		spn, err := m.RangeSpan(*change.Range)
		if err != nil {
			return "", err
		}
		if !spn.HasOffset() {
			return "", jsonrpc2.NewErrorf(jsonrpc2.CodeInternalError, "invalid range for content change")
		}
		start, end := spn.Start().Offset(), spn.End().Offset()
		if end <= start {
			return "", jsonrpc2.NewErrorf(jsonrpc2.CodeInternalError, "invalid range for content change")
		}
		var buf bytes.Buffer
		buf.Write(content[:start])
		buf.WriteString(change.Text)
		buf.Write(content[end:])
		content = buf.Bytes()
	}
	return string(content), nil
}

func (s *Server) DidChange(ctx context.Context, params *protocol.DidChangeTextDocumentParams) error {
	if len(params.ContentChanges) < 1 {
		return jsonrpc2.NewErrorf(jsonrpc2.CodeInternalError, "no content changes provided")
	}

	var text string
	switch s.textDocumentSyncKind {
	case protocol.Incremental:
		var err error
		text, err = s.applyChanges(ctx, params)
		if err != nil {
			return err
		}
	case protocol.Full:
		// We expect the full content of file, i.e. a single change with no range.
		change := params.ContentChanges[0]
		if change.RangeLength != 0 {
			return jsonrpc2.NewErrorf(jsonrpc2.CodeInternalError, "unexpected change range provided")
		}
		text = change.Text
	}
	return s.cacheAndDiagnose(ctx, span.NewURI(params.TextDocument.URI), text)
}

func (s *Server) WillSave(context.Context, *protocol.WillSaveTextDocumentParams) error {
	return notImplemented("WillSave")
}

func (s *Server) WillSaveWaitUntil(context.Context, *protocol.WillSaveTextDocumentParams) ([]protocol.TextEdit, error) {
	return nil, notImplemented("WillSaveWaitUntil")
}

func (s *Server) DidSave(context.Context, *protocol.DidSaveTextDocumentParams) error {
	return nil // ignore
}

func (s *Server) DidClose(ctx context.Context, params *protocol.DidCloseTextDocumentParams) error {
	uri := span.NewURI(params.TextDocument.URI)
	view := s.findView(ctx, uri)
	return view.SetContent(ctx, uri, nil)
}

func (s *Server) Completion(ctx context.Context, params *protocol.CompletionParams) (*protocol.CompletionList, error) {
	uri := span.NewURI(params.TextDocument.URI)
	view := s.findView(ctx, uri)
	f, m, err := newColumnMap(ctx, view, uri)
	if err != nil {
		return nil, err
	}
	spn, err := m.PointSpan(params.Position)
	if err != nil {
		return nil, err
	}
	rng, err := spn.Range(m.Converter)
	if err != nil {
		return nil, err
	}
	items, prefix, err := source.Completion(ctx, f, rng.Start, s.workspace.Search)
	if err != nil {
		return nil, err
	}
	return &protocol.CompletionList{
		IsIncomplete: false,
		Items:        toProtocolCompletionItems(m, items, prefix, params.Position, s.snippetsSupported, s.signatureHelpEnabled),
	}, nil
}

func (s *Server) CompletionResolve(context.Context, *protocol.CompletionItem) (*protocol.CompletionItem, error) {
	return nil, notImplemented("CompletionResolve")
}

<<<<<<< HEAD
type Hover struct {
	Contents []source.MarkedString `json:"contents"`
	Range    *protocol.Range       `json:"range,omitempty"`
}

func (s *Server) Hover(ctx context.Context, params *protocol.TextDocumentPositionParams) (interface{}, error) {
	f, m, err := newColumnMap(ctx, s.view, span.NewURI(params.TextDocument.URI))
=======
func (s *Server) Hover(ctx context.Context, params *protocol.TextDocumentPositionParams) (*protocol.Hover, error) {
	uri := span.NewURI(params.TextDocument.URI)
	view := s.findView(ctx, uri)
	f, m, err := newColumnMap(ctx, view, uri)
>>>>>>> 202502a5
	if err != nil {
		return nil, err
	}
	spn, err := m.PointSpan(params.Position)
	if err != nil {
		return nil, err
	}
	identRange, err := spn.Range(m.Converter)
	if err != nil {
		return nil, err
	}
	ident, err := source.Identifier(ctx, view, f, identRange.Start)
	if err != nil {
		return nil, err
	}
	contents, err := ident.CommentHover(ctx, nil, s.view)
	if err != nil {
		return nil, err
	}

	identSpan, err := ident.Range.Span()
	if err != nil {
		return nil, err
	}
	rng, err := m.Range(identSpan)
	if err != nil {
		return nil, err
	}
	return &Hover{
		Contents: contents,
		Range:    &rng,
	}, nil
}

func (s *Server) SignatureHelp(ctx context.Context, params *protocol.TextDocumentPositionParams) (*protocol.SignatureHelp, error) {
	uri := span.NewURI(params.TextDocument.URI)
	view := s.findView(ctx, uri)
	f, m, err := newColumnMap(ctx, view, uri)
	if err != nil {
		return nil, err
	}
	spn, err := m.PointSpan(params.Position)
	if err != nil {
		return nil, err
	}
	rng, err := spn.Range(m.Converter)
	if err != nil {
		return nil, err
	}
	info, err := source.SignatureHelp(ctx, f, rng.Start)
	if err != nil {
		return nil, err
	}
	return toProtocolSignatureHelp(info), nil
}

func (s *Server) Definition(ctx context.Context, params *protocol.TextDocumentPositionParams) ([]protocol.Location, error) {
	uri := span.NewURI(params.TextDocument.URI)
	view := s.findView(ctx, uri)
	f, m, err := newColumnMap(ctx, view, uri)
	if err != nil {
		return nil, err
	}
	spn, err := m.PointSpan(params.Position)
	if err != nil {
		return nil, err
	}
	rng, err := spn.Range(m.Converter)
	if err != nil {
		return nil, err
	}
	ident, err := source.Identifier(ctx, view, f, rng.Start)
	if err != nil {
		return nil, err
	}
	decSpan, err := ident.Declaration.Range.Span()
	if err != nil {
		return nil, err
	}
	_, decM, err := newColumnMap(ctx, view, decSpan.URI())
	if err != nil {
		return nil, err
	}
	loc, err := decM.Location(decSpan)
	if err != nil {
		return nil, err
	}
	return []protocol.Location{loc}, nil
}

func (s *Server) TypeDefinition(ctx context.Context, params *protocol.TextDocumentPositionParams) ([]protocol.Location, error) {
	uri := span.NewURI(params.TextDocument.URI)
	view := s.findView(ctx, uri)
	f, m, err := newColumnMap(ctx, view, uri)
	if err != nil {
		return nil, err
	}
	spn, err := m.PointSpan(params.Position)
	if err != nil {
		return nil, err
	}
	rng, err := spn.Range(m.Converter)
	if err != nil {
		return nil, err
	}
	ident, err := source.Identifier(ctx, view, f, rng.Start)
	if err != nil {
		return nil, err
	}
	identSpan, err := ident.Type.Range.Span()
	if err != nil {
		return nil, err
	}
	_, identM, err := newColumnMap(ctx, view, identSpan.URI())
	if err != nil {
		return nil, err
	}
	loc, err := identM.Location(identSpan)
	if err != nil {
		return nil, err
	}
	return []protocol.Location{loc}, nil
}

func (s *Server) References(ctx context.Context, params *protocol.ReferenceParams) ([]protocol.Location, error) {
	return s.references(ctx, params)
}

func (s *Server) Implementation(context.Context, *protocol.TextDocumentPositionParams) ([]protocol.Location, error) {
	return nil, notImplemented("Implementation")
}

func (s *Server) DocumentHighlight(ctx context.Context, params *protocol.TextDocumentPositionParams) ([]protocol.DocumentHighlight, error) {
	uri := span.NewURI(params.TextDocument.URI)
	view := s.findView(ctx, uri)
	f, m, err := newColumnMap(ctx, view, uri)
	if err != nil {
		return nil, err
	}

	spn, err := m.PointSpan(params.Position)
	if err != nil {
		return nil, err
	}

	rng, err := spn.Range(m.Converter)
	if err != nil {
		return nil, err
	}

	spans := source.Highlight(ctx, f, rng.Start)
	return toProtocolHighlight(m, spans), nil
}

func (s *Server) DocumentSymbol(ctx context.Context, params *protocol.DocumentSymbolParams) ([]protocol.DocumentSymbol, error) {
	uri := span.NewURI(params.TextDocument.URI)
	view := s.findView(ctx, uri)
	f, m, err := newColumnMap(ctx, view, uri)
	if err != nil {
		return nil, err
	}
	symbols := source.DocumentSymbols(ctx, f)
	return toProtocolDocumentSymbols(m, symbols), nil
}

func (s *Server) CodeAction(ctx context.Context, params *protocol.CodeActionParams) ([]protocol.CodeAction, error) {
	uri := span.NewURI(params.TextDocument.URI)
	view := s.findView(ctx, uri)
	_, m, err := newColumnMap(ctx, view, uri)
	if err != nil {
		return nil, err
	}
	spn, err := m.RangeSpan(params.Range)
	if err != nil {
		return nil, err
	}
	edits, err := organizeImports(ctx, view, spn)
	if err != nil {
		return nil, err
	}
	return []protocol.CodeAction{
		{
			Title: "Organize Imports",
			Kind:  protocol.SourceOrganizeImports,
			Edit: &protocol.WorkspaceEdit{
				Changes: &map[string][]protocol.TextEdit{
					params.TextDocument.URI: edits,
				},
			},
		},
	}, nil
}

func (s *Server) CodeLens(context.Context, *protocol.CodeLensParams) ([]protocol.CodeLens, error) {
	return nil, nil // ignore
}

func (s *Server) CodeLensResolve(context.Context, *protocol.CodeLens) (*protocol.CodeLens, error) {
	return nil, notImplemented("CodeLensResolve")
}

func (s *Server) DocumentLink(context.Context, *protocol.DocumentLinkParams) ([]protocol.DocumentLink, error) {
	return nil, nil // ignore
}

func (s *Server) DocumentLinkResolve(context.Context, *protocol.DocumentLink) (*protocol.DocumentLink, error) {
	return nil, notImplemented("DocumentLinkResolve")
}

func (s *Server) DocumentColor(context.Context, *protocol.DocumentColorParams) ([]protocol.ColorInformation, error) {
	return nil, notImplemented("DocumentColor")
}

func (s *Server) ColorPresentation(context.Context, *protocol.ColorPresentationParams) ([]protocol.ColorPresentation, error) {
	return nil, notImplemented("ColorPresentation")
}

func (s *Server) Formatting(ctx context.Context, params *protocol.DocumentFormattingParams) ([]protocol.TextEdit, error) {
	uri := span.NewURI(params.TextDocument.URI)
	view := s.findView(ctx, uri)
	spn := span.New(uri, span.Point{}, span.Point{})
	return formatRange(ctx, view, spn)
}

func (s *Server) RangeFormatting(ctx context.Context, params *protocol.DocumentRangeFormattingParams) ([]protocol.TextEdit, error) {
	uri := span.NewURI(params.TextDocument.URI)
	view := s.findView(ctx, uri)
	_, m, err := newColumnMap(ctx, view, uri)
	if err != nil {
		return nil, err
	}
	spn, err := m.RangeSpan(params.Range)
	if err != nil {
		return nil, err
	}
	return formatRange(ctx, view, spn)
}

func (s *Server) OnTypeFormatting(context.Context, *protocol.DocumentOnTypeFormattingParams) ([]protocol.TextEdit, error) {
	return nil, notImplemented("OnTypeFormatting")
}

func (s *Server) Rename(ctx context.Context, params *protocol.RenameParams) (protocol.WorkspaceEdit, error) {
	return s.rename(ctx, params)
}

func (s *Server) FoldingRanges(context.Context, *protocol.FoldingRangeParams) ([]protocol.FoldingRange, error) {
	return nil, notImplemented("FoldingRanges")
}

func (s *Server) processConfig(view *cache.View, config interface{}) error {
	// TODO: We should probably store and process more of the config.
	if config == nil {
		return nil // ignore error if you don't have a config
	}
	c, ok := config.(map[string]interface{})
	if !ok {
		return fmt.Errorf("invalid config gopls type %T", config)
	}
	env := c["env"]
	if env == nil {
		return nil
	}
	menv, ok := env.(map[string]interface{})
	if !ok {
		return fmt.Errorf("invalid config gopls.env type %T", env)
	}
	for k, v := range menv {
		view.Config.Env = applyEnv(view.Config.Env, k, v)
	}
	return nil
}

func applyEnv(env []string, k string, v interface{}) []string {
	prefix := k + "="
	value := prefix + fmt.Sprint(v)
	for i, s := range env {
		if strings.HasPrefix(s, prefix) {
			env[i] = value
			return env
		}
	}
	return append(env, value)
}

func notImplemented(method string) *jsonrpc2.Error {
	return jsonrpc2.NewErrorf(jsonrpc2.CodeMethodNotFound, "method %q not yet implemented", method)
}

func (s *Server) findView(ctx context.Context, uri span.URI) *cache.View {
	// first see if a view already has this file
	for _, view := range s.views {
		if view.FindFile(ctx, uri) != nil {
			return view
		}
	}
	var longest *cache.View
	for _, view := range s.views {
		if longest != nil && len(longest.Folder) > len(view.Folder) {
			continue
		}
		if strings.HasPrefix(string(uri), string(view.Folder)) {
			longest = view
		}
	}
	if longest != nil {
		return longest
	}
	//TODO: are there any more heuristics we can use?
	return s.views[0]
}<|MERGE_RESOLUTION|>--- conflicted
+++ resolved
@@ -84,17 +84,13 @@
 
 	textDocumentSyncKind protocol.TextDocumentSyncKind
 
-<<<<<<< HEAD
-	view   *cache.View
-	workspace *project.Workspace
-=======
 	views []*cache.View
 
 	// undelivered is a cache of any diagnostics that the server
 	// failed to deliver for some reason.
 	undeliveredMu sync.Mutex
 	undelivered   map[span.URI][]source.Diagnostic
->>>>>>> 202502a5
+	workspace *project.Workspace
 }
 
 func (s *Server) Run(ctx context.Context) error {
@@ -390,20 +386,10 @@
 	return nil, notImplemented("CompletionResolve")
 }
 
-<<<<<<< HEAD
-type Hover struct {
-	Contents []source.MarkedString `json:"contents"`
-	Range    *protocol.Range       `json:"range,omitempty"`
-}
-
-func (s *Server) Hover(ctx context.Context, params *protocol.TextDocumentPositionParams) (interface{}, error) {
-	f, m, err := newColumnMap(ctx, s.view, span.NewURI(params.TextDocument.URI))
-=======
 func (s *Server) Hover(ctx context.Context, params *protocol.TextDocumentPositionParams) (*protocol.Hover, error) {
 	uri := span.NewURI(params.TextDocument.URI)
 	view := s.findView(ctx, uri)
 	f, m, err := newColumnMap(ctx, view, uri)
->>>>>>> 202502a5
 	if err != nil {
 		return nil, err
 	}
