// Copyright 2018 The Go Authors. All rights reserved.
// Use of this source code is governed by a BSD-style
// license that can be found in the LICENSE file.

package lsp

import (
	"bytes"
	"context"
	"fmt"
	"go/ast"
	"go/parser"
	"go/token"
	"net"
	"os"
	"sync"

	"golang.org/x/tools/go/packages"
	"golang.org/x/tools/internal/jsonrpc2"
	"golang.org/x/tools/internal/lsp/cache"
	"golang.org/x/tools/internal/lsp/protocol"
	"golang.org/x/tools/internal/lsp/source"
	"golang.org/x/tools/internal/span"
)

// RunServer starts an LSP server on the supplied stream, and waits until the
// stream is closed.
func RunServer(ctx context.Context, stream jsonrpc2.Stream, opts ...interface{}) error {
	s := &server{}
	conn, client := protocol.RunServer(ctx, stream, s, opts...)
	s.client = client
	return conn.Wait(ctx)
}

// RunServerOnPort starts an LSP server on the given port and does not exit.
// This function exists for debugging purposes.
func RunServerOnPort(ctx context.Context, port int, opts ...interface{}) error {
	return RunServerOnAddress(ctx, fmt.Sprintf(":%v", port))
}

// RunServerOnPort starts an LSP server on the given port and does not exit.
// This function exists for debugging purposes.
func RunServerOnAddress(ctx context.Context, addr string, opts ...interface{}) error {
	s := &server{}
	ln, err := net.Listen("tcp", addr)
	if err != nil {
		return err
	}
	for {
		conn, err := ln.Accept()
		if err != nil {
			return err
		}
		stream := jsonrpc2.NewHeaderStream(conn, conn)
		go func() {
			conn, client := protocol.RunServer(ctx, stream, s, opts...)
			s.client = client
			conn.Wait(ctx)
		}()
	}
}

type server struct {
	client protocol.Client

	initializedMu sync.Mutex
	initialized   bool // set once the server has received "initialize" request

	signatureHelpEnabled bool
	snippetsSupported    bool

	textDocumentSyncKind protocol.TextDocumentSyncKind

	viewMu sync.Mutex
	view   *cache.View
}

func (s *server) Initialize(ctx context.Context, params *protocol.InitializeParams) (*protocol.InitializeResult, error) {
	s.initializedMu.Lock()
	defer s.initializedMu.Unlock()
	if s.initialized {
		return nil, jsonrpc2.NewErrorf(jsonrpc2.CodeInvalidRequest, "server already initialized")
	}
	s.initialized = true // mark server as initialized now

	// Check if the client supports snippets in completion items.
	capText := params.Capabilities.InnerClientCapabilities.TextDocument
	if capText != nil && capText.Completion != nil && capText.Completion.CompletionItem != nil {
		s.snippetsSupported = capText.Completion.CompletionItem.SnippetSupport
	}
	s.signatureHelpEnabled = true

	var rootURI span.URI
	if params.RootURI != "" {
<<<<<<< HEAD
		rootURI = span.URI(params.RootURI)
=======
		rootURI = span.NewURI(params.RootURI)
>>>>>>> 8f05a32d
	}
	rootPath, err := rootURI.Filename()
	if err != nil {
		return nil, err
	}

	// TODO(rstambler): Change this default to protocol.Incremental (or add a
	// flag). Disabled for now to simplify debugging.
	s.textDocumentSyncKind = protocol.Full

	s.view = cache.NewView(&packages.Config{
		Context: ctx,
		Dir:     rootPath,
		Mode:    packages.LoadImports,
		Fset:    token.NewFileSet(),
		Overlay: make(map[string][]byte),
		ParseFile: func(fset *token.FileSet, filename string, src []byte) (*ast.File, error) {
			return parser.ParseFile(fset, filename, src, parser.AllErrors|parser.ParseComments)
		},
		Tests: true,
	})

	return &protocol.InitializeResult{
		Capabilities: protocol.ServerCapabilities{
			InnerServerCapabilities: protocol.InnerServerCapabilities{
				CodeActionProvider: true,
				CompletionProvider: &protocol.CompletionOptions{
					TriggerCharacters: []string{"."},
				},
				DefinitionProvider:              true,
				DocumentFormattingProvider:      true,
				DocumentRangeFormattingProvider: true,
				DocumentSymbolProvider:          true,
				HoverProvider:                   true,
				DocumentHighlightProvider:       true,
				SignatureHelpProvider: &protocol.SignatureHelpOptions{
					TriggerCharacters: []string{"(", ","},
				},
				TextDocumentSync: &protocol.TextDocumentSyncOptions{
					Change:    s.textDocumentSyncKind,
					OpenClose: true,
				},
			},
			TypeDefinitionServerCapabilities: protocol.TypeDefinitionServerCapabilities{
				TypeDefinitionProvider: true,
			},
		},
	}, nil
}

func (s *server) Initialized(context.Context, *protocol.InitializedParams) error {
	return nil // ignore
}

func (s *server) Shutdown(context.Context) error {
	s.initializedMu.Lock()
	defer s.initializedMu.Unlock()
	if !s.initialized {
		return jsonrpc2.NewErrorf(jsonrpc2.CodeInvalidRequest, "server not initialized")
	}
	s.initialized = false
	return nil
}

func (s *server) Exit(ctx context.Context) error {
	if s.initialized {
		os.Exit(1)
	}
	os.Exit(0)
	return nil
}

func (s *server) DidChangeWorkspaceFolders(context.Context, *protocol.DidChangeWorkspaceFoldersParams) error {
	return notImplemented("DidChangeWorkspaceFolders")
}

func (s *server) DidChangeConfiguration(context.Context, *protocol.DidChangeConfigurationParams) error {
	return notImplemented("DidChangeConfiguration")
}

func (s *server) DidChangeWatchedFiles(context.Context, *protocol.DidChangeWatchedFilesParams) error {
	return notImplemented("DidChangeWatchedFiles")
}

func (s *server) Symbols(context.Context, *protocol.WorkspaceSymbolParams) ([]protocol.SymbolInformation, error) {
	return nil, notImplemented("Symbols")
}

func (s *server) ExecuteCommand(context.Context, *protocol.ExecuteCommandParams) (interface{}, error) {
	return nil, notImplemented("ExecuteCommand")
}

func (s *server) DidOpen(ctx context.Context, params *protocol.DidOpenTextDocumentParams) error {
<<<<<<< HEAD
	return s.cacheAndDiagnose(ctx, span.URI(params.TextDocument.URI), params.TextDocument.Text)
=======
	return s.cacheAndDiagnose(ctx, span.NewURI(params.TextDocument.URI), params.TextDocument.Text)
>>>>>>> 8f05a32d
}

func (s *server) applyChanges(ctx context.Context, params *protocol.DidChangeTextDocumentParams) (string, error) {
	if len(params.ContentChanges) == 1 && params.ContentChanges[0].Range == nil {
		// If range is empty, we expect the full content of file, i.e. a single change with no range.
		change := params.ContentChanges[0]
		if change.RangeLength != 0 {
			return "", jsonrpc2.NewErrorf(jsonrpc2.CodeInternalError, "unexpected change range provided")
		}
		return change.Text, nil
	}

<<<<<<< HEAD
	file, m, err := newColumnMap(ctx, s.view, span.URI(params.TextDocument.URI))
=======
	file, m, err := newColumnMap(ctx, s.view, span.NewURI(params.TextDocument.URI))
>>>>>>> 8f05a32d
	if err != nil {
		return "", jsonrpc2.NewErrorf(jsonrpc2.CodeInternalError, "file not found")
	}
	content := file.GetContent(ctx)
	for _, change := range params.ContentChanges {
		spn, err := m.RangeSpan(*change.Range)
		if err != nil {
			return "", err
		}
		if !spn.HasOffset() {
			return "", jsonrpc2.NewErrorf(jsonrpc2.CodeInternalError, "invalid range for content change")
		}
		start, end := spn.Start().Offset(), spn.End().Offset()
		if end <= start {
			return "", jsonrpc2.NewErrorf(jsonrpc2.CodeInternalError, "invalid range for content change")
		}
		var buf bytes.Buffer
		buf.Write(content[:start])
		buf.WriteString(change.Text)
		buf.Write(content[end:])
		content = buf.Bytes()
	}
	return string(content), nil
}

func (s *server) DidChange(ctx context.Context, params *protocol.DidChangeTextDocumentParams) error {
	if len(params.ContentChanges) < 1 {
		return jsonrpc2.NewErrorf(jsonrpc2.CodeInternalError, "no content changes provided")
	}

	var text string
	switch s.textDocumentSyncKind {
	case protocol.Incremental:
		var err error
		text, err = s.applyChanges(ctx, params)
		if err != nil {
			return err
		}
	case protocol.Full:
		// We expect the full content of file, i.e. a single change with no range.
		change := params.ContentChanges[0]
		if change.RangeLength != 0 {
			return jsonrpc2.NewErrorf(jsonrpc2.CodeInternalError, "unexpected change range provided")
		}
		text = change.Text
	}
<<<<<<< HEAD
	return s.cacheAndDiagnose(ctx, span.URI(params.TextDocument.URI), text)
=======
	return s.cacheAndDiagnose(ctx, span.NewURI(params.TextDocument.URI), text)
>>>>>>> 8f05a32d
}

func (s *server) WillSave(context.Context, *protocol.WillSaveTextDocumentParams) error {
	return notImplemented("WillSave")
}

func (s *server) WillSaveWaitUntil(context.Context, *protocol.WillSaveTextDocumentParams) ([]protocol.TextEdit, error) {
	return nil, notImplemented("WillSaveWaitUntil")
}

func (s *server) DidSave(context.Context, *protocol.DidSaveTextDocumentParams) error {
	return nil // ignore
}

func (s *server) DidClose(ctx context.Context, params *protocol.DidCloseTextDocumentParams) error {
<<<<<<< HEAD
	s.setContent(ctx, span.URI(params.TextDocument.URI), nil)
=======
	s.setContent(ctx, span.NewURI(params.TextDocument.URI), nil)
>>>>>>> 8f05a32d
	return nil
}

func (s *server) Completion(ctx context.Context, params *protocol.CompletionParams) (*protocol.CompletionList, error) {
<<<<<<< HEAD
	f, m, err := newColumnMap(ctx, s.view, span.URI(params.TextDocument.URI))
	if err != nil {
		return nil, err
	}
	spn, err := m.PointSpan(params.Position)
	if err != nil {
		return nil, err
	}
	rng, err := spn.Range(m.Converter)
	if err != nil {
		return nil, err
	}
=======
	f, m, err := newColumnMap(ctx, s.view, span.NewURI(params.TextDocument.URI))
	if err != nil {
		return nil, err
	}
	spn, err := m.PointSpan(params.Position)
	if err != nil {
		return nil, err
	}
	rng, err := spn.Range(m.Converter)
	if err != nil {
		return nil, err
	}
>>>>>>> 8f05a32d
	items, prefix, err := source.Completion(ctx, f, rng.Start)
	if err != nil {
		return nil, err
	}
	return &protocol.CompletionList{
		IsIncomplete: false,
		Items:        toProtocolCompletionItems(items, prefix, params.Position, s.snippetsSupported, s.signatureHelpEnabled),
	}, nil
}

func (s *server) CompletionResolve(context.Context, *protocol.CompletionItem) (*protocol.CompletionItem, error) {
	return nil, notImplemented("CompletionResolve")
}

func (s *server) Hover(ctx context.Context, params *protocol.TextDocumentPositionParams) (*protocol.Hover, error) {
<<<<<<< HEAD
	f, m, err := newColumnMap(ctx, s.view, span.URI(params.TextDocument.URI))
=======
	f, m, err := newColumnMap(ctx, s.view, span.NewURI(params.TextDocument.URI))
>>>>>>> 8f05a32d
	if err != nil {
		return nil, err
	}
	spn, err := m.PointSpan(params.Position)
	if err != nil {
		return nil, err
	}
	identRange, err := spn.Range(m.Converter)
	if err != nil {
		return nil, err
	}
	ident, err := source.Identifier(ctx, s.view, f, identRange.Start)
	if err != nil {
		return nil, err
	}
	content, err := ident.Hover(ctx, nil)
	if err != nil {
		return nil, err
	}
	markdown := "```go\n" + content + "\n```"
	identSpan, err := ident.Range.Span()
	if err != nil {
		return nil, err
	}
	rng, err := m.Range(identSpan)
	if err != nil {
		return nil, err
	}
	return &protocol.Hover{
		Contents: protocol.MarkupContent{
			Kind:  protocol.Markdown,
			Value: markdown,
		},
		Range: &rng,
	}, nil
}

func (s *server) SignatureHelp(ctx context.Context, params *protocol.TextDocumentPositionParams) (*protocol.SignatureHelp, error) {
<<<<<<< HEAD
	f, m, err := newColumnMap(ctx, s.view, span.URI(params.TextDocument.URI))
	if err != nil {
		return nil, err
	}
	spn, err := m.PointSpan(params.Position)
	if err != nil {
		return nil, err
	}
	rng, err := spn.Range(m.Converter)
	if err != nil {
		return nil, err
	}
=======
	f, m, err := newColumnMap(ctx, s.view, span.NewURI(params.TextDocument.URI))
	if err != nil {
		return nil, err
	}
	spn, err := m.PointSpan(params.Position)
	if err != nil {
		return nil, err
	}
	rng, err := spn.Range(m.Converter)
	if err != nil {
		return nil, err
	}
>>>>>>> 8f05a32d
	info, err := source.SignatureHelp(ctx, f, rng.Start)
	if err != nil {
		return nil, err
	}
	return toProtocolSignatureHelp(info), nil
}

func (s *server) Definition(ctx context.Context, params *protocol.TextDocumentPositionParams) ([]protocol.Location, error) {
<<<<<<< HEAD
	f, m, err := newColumnMap(ctx, s.view, span.URI(params.TextDocument.URI))
=======
	f, m, err := newColumnMap(ctx, s.view, span.NewURI(params.TextDocument.URI))
>>>>>>> 8f05a32d
	if err != nil {
		return nil, err
	}
	spn, err := m.PointSpan(params.Position)
	if err != nil {
		return nil, err
	}
	rng, err := spn.Range(m.Converter)
<<<<<<< HEAD
	if err != nil {
		return nil, err
	}
	ident, err := source.Identifier(ctx, s.view, f, rng.Start)
	if err != nil {
		return nil, err
	}
	decSpan, err := ident.Declaration.Range.Span()
	if err != nil {
		return nil, err
	}
	_, decM, err := newColumnMap(ctx, s.view, decSpan.URI())
	if err != nil {
		return nil, err
	}
=======
	if err != nil {
		return nil, err
	}
	ident, err := source.Identifier(ctx, s.view, f, rng.Start)
	if err != nil {
		return nil, err
	}
	decSpan, err := ident.Declaration.Range.Span()
	if err != nil {
		return nil, err
	}
	_, decM, err := newColumnMap(ctx, s.view, decSpan.URI())
	if err != nil {
		return nil, err
	}
>>>>>>> 8f05a32d
	loc, err := decM.Location(decSpan)
	if err != nil {
		return nil, err
	}
	return []protocol.Location{loc}, nil
}

func (s *server) TypeDefinition(ctx context.Context, params *protocol.TextDocumentPositionParams) ([]protocol.Location, error) {
<<<<<<< HEAD
	f, m, err := newColumnMap(ctx, s.view, span.URI(params.TextDocument.URI))
=======
	f, m, err := newColumnMap(ctx, s.view, span.NewURI(params.TextDocument.URI))
>>>>>>> 8f05a32d
	if err != nil {
		return nil, err
	}
	spn, err := m.PointSpan(params.Position)
	if err != nil {
		return nil, err
	}
	rng, err := spn.Range(m.Converter)
	if err != nil {
		return nil, err
	}
	ident, err := source.Identifier(ctx, s.view, f, rng.Start)
	if err != nil {
		return nil, err
	}
	identSpan, err := ident.Type.Range.Span()
	if err != nil {
		return nil, err
	}
	_, identM, err := newColumnMap(ctx, s.view, identSpan.URI())
	if err != nil {
		return nil, err
	}
	loc, err := identM.Location(identSpan)
	if err != nil {
		return nil, err
	}
	return []protocol.Location{loc}, nil
}

func (s *server) Implementation(context.Context, *protocol.TextDocumentPositionParams) ([]protocol.Location, error) {
	return nil, notImplemented("Implementation")
}

func (s *server) References(context.Context, *protocol.ReferenceParams) ([]protocol.Location, error) {
	return nil, notImplemented("References")
}

func (s *server) DocumentHighlight(ctx context.Context, params *protocol.TextDocumentPositionParams) ([]protocol.DocumentHighlight, error) {
	f, m, err := newColumnMap(ctx, s.view, span.NewURI(params.TextDocument.URI))
	if err != nil {
		return nil, err
	}

	spn, err := m.PointSpan(params.Position)
	if err != nil {
		return nil, err
	}

	rng, err := spn.Range(m.Converter)
	if err != nil {
		return nil, err
	}

	spans := source.Highlight(ctx, f, rng.Start)
	return toProtocolHighlight(m, spans), nil
}

func (s *server) DocumentSymbol(ctx context.Context, params *protocol.DocumentSymbolParams) ([]protocol.DocumentSymbol, error) {
	f, m, err := newColumnMap(ctx, s.view, span.NewURI(params.TextDocument.URI))
	if err != nil {
		return nil, err
	}
	symbols := source.DocumentSymbols(ctx, f)
	return toProtocolDocumentSymbols(m, symbols), nil
}

func (s *server) CodeAction(ctx context.Context, params *protocol.CodeActionParams) ([]protocol.CodeAction, error) {
<<<<<<< HEAD
	_, m, err := newColumnMap(ctx, s.view, span.URI(params.TextDocument.URI))
=======
	_, m, err := newColumnMap(ctx, s.view, span.NewURI(params.TextDocument.URI))
>>>>>>> 8f05a32d
	if err != nil {
		return nil, err
	}
	spn, err := m.RangeSpan(params.Range)
	if err != nil {
		return nil, err
	}
	edits, err := organizeImports(ctx, s.view, spn)
	if err != nil {
		return nil, err
	}
	return []protocol.CodeAction{
		{
			Title: "Organize Imports",
			Kind:  protocol.SourceOrganizeImports,
			Edit: &protocol.WorkspaceEdit{
				Changes: &map[string][]protocol.TextEdit{
					params.TextDocument.URI: edits,
				},
			},
		},
	}, nil
}

func (s *server) CodeLens(context.Context, *protocol.CodeLensParams) ([]protocol.CodeLens, error) {
	return nil, nil // ignore
}

func (s *server) CodeLensResolve(context.Context, *protocol.CodeLens) (*protocol.CodeLens, error) {
	return nil, notImplemented("CodeLensResolve")
}

func (s *server) DocumentLink(context.Context, *protocol.DocumentLinkParams) ([]protocol.DocumentLink, error) {
	return nil, nil // ignore
}

func (s *server) DocumentLinkResolve(context.Context, *protocol.DocumentLink) (*protocol.DocumentLink, error) {
	return nil, notImplemented("DocumentLinkResolve")
}

func (s *server) DocumentColor(context.Context, *protocol.DocumentColorParams) ([]protocol.ColorInformation, error) {
	return nil, notImplemented("DocumentColor")
}

func (s *server) ColorPresentation(context.Context, *protocol.ColorPresentationParams) ([]protocol.ColorPresentation, error) {
	return nil, notImplemented("ColorPresentation")
}

func (s *server) Formatting(ctx context.Context, params *protocol.DocumentFormattingParams) ([]protocol.TextEdit, error) {
	spn := span.New(span.URI(params.TextDocument.URI), span.Point{}, span.Point{})
	return formatRange(ctx, s.view, spn)
}

func (s *server) RangeFormatting(ctx context.Context, params *protocol.DocumentRangeFormattingParams) ([]protocol.TextEdit, error) {
<<<<<<< HEAD
	_, m, err := newColumnMap(ctx, s.view, span.URI(params.TextDocument.URI))
=======
	_, m, err := newColumnMap(ctx, s.view, span.NewURI(params.TextDocument.URI))
>>>>>>> 8f05a32d
	if err != nil {
		return nil, err
	}
	spn, err := m.RangeSpan(params.Range)
	if err != nil {
		return nil, err
	}
	return formatRange(ctx, s.view, spn)
}

func (s *server) OnTypeFormatting(context.Context, *protocol.DocumentOnTypeFormattingParams) ([]protocol.TextEdit, error) {
	return nil, notImplemented("OnTypeFormatting")
}

func (s *server) Rename(context.Context, *protocol.RenameParams) ([]protocol.WorkspaceEdit, error) {
	return nil, notImplemented("Rename")
}

func (s *server) FoldingRanges(context.Context, *protocol.FoldingRangeParams) ([]protocol.FoldingRange, error) {
	return nil, notImplemented("FoldingRanges")
}

func notImplemented(method string) *jsonrpc2.Error {
	return jsonrpc2.NewErrorf(jsonrpc2.CodeMethodNotFound, "method %q not yet implemented", method)
}<|MERGE_RESOLUTION|>--- conflicted
+++ resolved
@@ -92,11 +92,7 @@
 
 	var rootURI span.URI
 	if params.RootURI != "" {
-<<<<<<< HEAD
-		rootURI = span.URI(params.RootURI)
-=======
 		rootURI = span.NewURI(params.RootURI)
->>>>>>> 8f05a32d
 	}
 	rootPath, err := rootURI.Filename()
 	if err != nil {
@@ -190,11 +186,7 @@
 }
 
 func (s *server) DidOpen(ctx context.Context, params *protocol.DidOpenTextDocumentParams) error {
-<<<<<<< HEAD
-	return s.cacheAndDiagnose(ctx, span.URI(params.TextDocument.URI), params.TextDocument.Text)
-=======
 	return s.cacheAndDiagnose(ctx, span.NewURI(params.TextDocument.URI), params.TextDocument.Text)
->>>>>>> 8f05a32d
 }
 
 func (s *server) applyChanges(ctx context.Context, params *protocol.DidChangeTextDocumentParams) (string, error) {
@@ -207,11 +199,7 @@
 		return change.Text, nil
 	}
 
-<<<<<<< HEAD
-	file, m, err := newColumnMap(ctx, s.view, span.URI(params.TextDocument.URI))
-=======
 	file, m, err := newColumnMap(ctx, s.view, span.NewURI(params.TextDocument.URI))
->>>>>>> 8f05a32d
 	if err != nil {
 		return "", jsonrpc2.NewErrorf(jsonrpc2.CodeInternalError, "file not found")
 	}
@@ -258,11 +246,7 @@
 		}
 		text = change.Text
 	}
-<<<<<<< HEAD
-	return s.cacheAndDiagnose(ctx, span.URI(params.TextDocument.URI), text)
-=======
 	return s.cacheAndDiagnose(ctx, span.NewURI(params.TextDocument.URI), text)
->>>>>>> 8f05a32d
 }
 
 func (s *server) WillSave(context.Context, *protocol.WillSaveTextDocumentParams) error {
@@ -278,17 +262,12 @@
 }
 
 func (s *server) DidClose(ctx context.Context, params *protocol.DidCloseTextDocumentParams) error {
-<<<<<<< HEAD
-	s.setContent(ctx, span.URI(params.TextDocument.URI), nil)
-=======
 	s.setContent(ctx, span.NewURI(params.TextDocument.URI), nil)
->>>>>>> 8f05a32d
 	return nil
 }
 
 func (s *server) Completion(ctx context.Context, params *protocol.CompletionParams) (*protocol.CompletionList, error) {
-<<<<<<< HEAD
-	f, m, err := newColumnMap(ctx, s.view, span.URI(params.TextDocument.URI))
+	f, m, err := newColumnMap(ctx, s.view, span.NewURI(params.TextDocument.URI))
 	if err != nil {
 		return nil, err
 	}
@@ -300,20 +279,6 @@
 	if err != nil {
 		return nil, err
 	}
-=======
-	f, m, err := newColumnMap(ctx, s.view, span.NewURI(params.TextDocument.URI))
-	if err != nil {
-		return nil, err
-	}
-	spn, err := m.PointSpan(params.Position)
-	if err != nil {
-		return nil, err
-	}
-	rng, err := spn.Range(m.Converter)
-	if err != nil {
-		return nil, err
-	}
->>>>>>> 8f05a32d
 	items, prefix, err := source.Completion(ctx, f, rng.Start)
 	if err != nil {
 		return nil, err
@@ -329,11 +294,7 @@
 }
 
 func (s *server) Hover(ctx context.Context, params *protocol.TextDocumentPositionParams) (*protocol.Hover, error) {
-<<<<<<< HEAD
-	f, m, err := newColumnMap(ctx, s.view, span.URI(params.TextDocument.URI))
-=======
-	f, m, err := newColumnMap(ctx, s.view, span.NewURI(params.TextDocument.URI))
->>>>>>> 8f05a32d
+	f, m, err := newColumnMap(ctx, s.view, span.NewURI(params.TextDocument.URI))
 	if err != nil {
 		return nil, err
 	}
@@ -372,8 +333,7 @@
 }
 
 func (s *server) SignatureHelp(ctx context.Context, params *protocol.TextDocumentPositionParams) (*protocol.SignatureHelp, error) {
-<<<<<<< HEAD
-	f, m, err := newColumnMap(ctx, s.view, span.URI(params.TextDocument.URI))
+	f, m, err := newColumnMap(ctx, s.view, span.NewURI(params.TextDocument.URI))
 	if err != nil {
 		return nil, err
 	}
@@ -385,7 +345,14 @@
 	if err != nil {
 		return nil, err
 	}
-=======
+	info, err := source.SignatureHelp(ctx, f, rng.Start)
+	if err != nil {
+		return nil, err
+	}
+	return toProtocolSignatureHelp(info), nil
+}
+
+func (s *server) Definition(ctx context.Context, params *protocol.TextDocumentPositionParams) ([]protocol.Location, error) {
 	f, m, err := newColumnMap(ctx, s.view, span.NewURI(params.TextDocument.URI))
 	if err != nil {
 		return nil, err
@@ -398,32 +365,6 @@
 	if err != nil {
 		return nil, err
 	}
->>>>>>> 8f05a32d
-	info, err := source.SignatureHelp(ctx, f, rng.Start)
-	if err != nil {
-		return nil, err
-	}
-	return toProtocolSignatureHelp(info), nil
-}
-
-func (s *server) Definition(ctx context.Context, params *protocol.TextDocumentPositionParams) ([]protocol.Location, error) {
-<<<<<<< HEAD
-	f, m, err := newColumnMap(ctx, s.view, span.URI(params.TextDocument.URI))
-=======
-	f, m, err := newColumnMap(ctx, s.view, span.NewURI(params.TextDocument.URI))
->>>>>>> 8f05a32d
-	if err != nil {
-		return nil, err
-	}
-	spn, err := m.PointSpan(params.Position)
-	if err != nil {
-		return nil, err
-	}
-	rng, err := spn.Range(m.Converter)
-<<<<<<< HEAD
-	if err != nil {
-		return nil, err
-	}
 	ident, err := source.Identifier(ctx, s.view, f, rng.Start)
 	if err != nil {
 		return nil, err
@@ -436,23 +377,6 @@
 	if err != nil {
 		return nil, err
 	}
-=======
-	if err != nil {
-		return nil, err
-	}
-	ident, err := source.Identifier(ctx, s.view, f, rng.Start)
-	if err != nil {
-		return nil, err
-	}
-	decSpan, err := ident.Declaration.Range.Span()
-	if err != nil {
-		return nil, err
-	}
-	_, decM, err := newColumnMap(ctx, s.view, decSpan.URI())
-	if err != nil {
-		return nil, err
-	}
->>>>>>> 8f05a32d
 	loc, err := decM.Location(decSpan)
 	if err != nil {
 		return nil, err
@@ -461,11 +385,7 @@
 }
 
 func (s *server) TypeDefinition(ctx context.Context, params *protocol.TextDocumentPositionParams) ([]protocol.Location, error) {
-<<<<<<< HEAD
-	f, m, err := newColumnMap(ctx, s.view, span.URI(params.TextDocument.URI))
-=======
-	f, m, err := newColumnMap(ctx, s.view, span.NewURI(params.TextDocument.URI))
->>>>>>> 8f05a32d
+	f, m, err := newColumnMap(ctx, s.view, span.NewURI(params.TextDocument.URI))
 	if err != nil {
 		return nil, err
 	}
@@ -534,11 +454,7 @@
 }
 
 func (s *server) CodeAction(ctx context.Context, params *protocol.CodeActionParams) ([]protocol.CodeAction, error) {
-<<<<<<< HEAD
-	_, m, err := newColumnMap(ctx, s.view, span.URI(params.TextDocument.URI))
-=======
 	_, m, err := newColumnMap(ctx, s.view, span.NewURI(params.TextDocument.URI))
->>>>>>> 8f05a32d
 	if err != nil {
 		return nil, err
 	}
@@ -593,11 +509,7 @@
 }
 
 func (s *server) RangeFormatting(ctx context.Context, params *protocol.DocumentRangeFormattingParams) ([]protocol.TextEdit, error) {
-<<<<<<< HEAD
-	_, m, err := newColumnMap(ctx, s.view, span.URI(params.TextDocument.URI))
-=======
 	_, m, err := newColumnMap(ctx, s.view, span.NewURI(params.TextDocument.URI))
->>>>>>> 8f05a32d
 	if err != nil {
 		return nil, err
 	}
