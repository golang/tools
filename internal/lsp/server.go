// Copyright 2018 The Go Authors. All rights reserved.
// Use of this source code is governed by a BSD-style
// license that can be found in the LICENSE file.

package lsp

import (
	"bytes"
	"context"
	"fmt"
	"go/ast"
	"go/parser"
	"go/token"
	"net"
	"os"
	"path"
	"strings"
	"sync"

	"golang.org/x/tools/go/packages"
	"golang.org/x/tools/internal/jsonrpc2"
	"golang.org/x/tools/internal/lsp/cache"
	"golang.org/x/tools/internal/lsp/project"
	"golang.org/x/tools/internal/lsp/protocol"
	"golang.org/x/tools/internal/lsp/source"
	"golang.org/x/tools/internal/lsp/xlog"
	"golang.org/x/tools/internal/span"
)

// NewClientServer
func NewClientServer(client protocol.Client) *Server {
	return &Server{
		client: client,
		log:    xlog.New(protocol.NewLogger(client)),
	}
}

// NewServer starts an LSP server on the supplied stream, and waits until the
// stream is closed.
func NewServer(stream jsonrpc2.Stream) *Server {
	s := &Server{}
	s.Conn, s.client, s.log = protocol.NewServer(stream, s)
	return s
}

// RunServerOnPort starts an LSP server on the given port and does not exit.
// This function exists for debugging purposes.
func RunServerOnPort(ctx context.Context, port int, h func(s *Server)) error {
	return RunServerOnAddress(ctx, fmt.Sprintf(":%v", port), h)
}

// RunServerOnPort starts an LSP server on the given port and does not exit.
// This function exists for debugging purposes.
func RunServerOnAddress(ctx context.Context, addr string, h func(s *Server)) error {
	ln, err := net.Listen("tcp", addr)
	if err != nil {
		return err
	}
	for {
		conn, err := ln.Accept()
		if err != nil {
			return err
		}
		stream := jsonrpc2.NewHeaderStream(conn, conn)
		s := NewServer(stream)
		h(s)
		go s.Run(ctx)
	}
}

type Server struct {
	Conn   *jsonrpc2.Conn
	client protocol.Client
	log    xlog.Logger

	initializedMu sync.Mutex
	initialized   bool // set once the server has received "initialize" request

	// Configurations.
	// TODO(rstambler): Separate these into their own struct?
	usePlaceholders               bool
	snippetsSupported             bool
	configurationSupported        bool
	dynamicConfigurationSupported bool

	textDocumentSyncKind protocol.TextDocumentSyncKind

	views      []*cache.View
	workspaces []*project.Workspace

	// undelivered is a cache of any diagnostics that the server
	// failed to deliver for some reason.
	undeliveredMu sync.Mutex
	undelivered   map[span.URI][]source.Diagnostic
}

func (s *Server) Run(ctx context.Context) error {
	return s.Conn.Run(ctx)
}

func (s *Server) Initialize(ctx context.Context, params *protocol.InitializeParams) (*protocol.InitializeResult, error) {
	s.initializedMu.Lock()
	defer s.initializedMu.Unlock()
	if s.initialized {
		return nil, jsonrpc2.NewErrorf(jsonrpc2.CodeInvalidRequest, "server already initialized")
	}
	s.initialized = true // mark server as initialized now

	// TODO(rstambler): Change this default to protocol.Incremental (or add a
	// flag). Disabled for now to simplify debugging.
	s.textDocumentSyncKind = protocol.Full

	s.setClientCapabilities(params.Capabilities)

	// We need a "detached" context so it does not get timeout cancelled.
	// TODO(iancottrell): Do we need to copy any values across?
	viewContext := context.Background()
	folders := params.WorkspaceFolders
	if len(folders) == 0 {
		if params.RootURI != "" {
			folders = []protocol.WorkspaceFolder{{
				URI:  params.RootURI,
				Name: path.Base(params.RootURI),
			}}
		} else {
			// no folders and no root, single file mode
			//TODO(iancottrell): not sure how to do single file mode yet
			//issue: golang.org/issue/31168
			return nil, fmt.Errorf("single file mode not supported yet")
		}
	}
	for _, folder := range folders {
		uri := span.NewURI(folder.URI)
		folderPath, err := uri.Filename()
		if err != nil {
			return nil, err
		}
		view := cache.NewView(viewContext, s.log, folder.Name, uri, &packages.Config{
			Context: ctx,
			Dir:     folderPath,
			Env:     os.Environ(),
			Mode:    packages.LoadImports,
			Fset:    token.NewFileSet(),
			Overlay: make(map[string][]byte),
			ParseFile: func(fset *token.FileSet, filename string, src []byte) (*ast.File, error) {
				return parser.ParseFile(fset, filename, src, parser.AllErrors|parser.ParseComments)
			},
			Tests: true,
		})
		workspace := project.New(ctx, s.client, folderPath, view)
		workspace.Init()

		s.views = append(s.views, view)
		s.workspaces = append(s.workspaces, workspace)
	}

	return &protocol.InitializeResult{
		Capabilities: protocol.ServerCapabilities{
			InnerServerCapabilities: protocol.InnerServerCapabilities{
				CodeActionProvider: true,
				CompletionProvider: &protocol.CompletionOptions{
					TriggerCharacters: []string{"."},
				},
				DefinitionProvider:              true,
				DocumentFormattingProvider:      true,
				DocumentRangeFormattingProvider: true,
				DocumentSymbolProvider:          true,
				HoverProvider:                   true,
				DocumentHighlightProvider:       true,
				SignatureHelpProvider: &protocol.SignatureHelpOptions{
					TriggerCharacters: []string{"(", ","},
				},
				TextDocumentSync: &protocol.TextDocumentSyncOptions{
					Change:    s.textDocumentSyncKind,
					OpenClose: true,
				},
				ReferencesProvider:      true,
				RenameProvider:          true,
				WorkspaceSymbolProvider: true,
			},
			TypeDefinitionServerCapabilities: protocol.TypeDefinitionServerCapabilities{
				TypeDefinitionProvider: true,
			},
			ImplementationServerCapabilities: protocol.ImplementationServerCapabilities{
				ImplementationProvider: true,
			},
		},
	}, nil
}

func (s *Server) setClientCapabilities(caps protocol.ClientCapabilities) {
	// Check if the client supports snippets in completion items.
	if x, ok := caps["textDocument"].(map[string]interface{}); ok {
		if x, ok := x["completion"].(map[string]interface{}); ok {
			if x, ok := x["completionItem"].(map[string]interface{}); ok {
				if x, ok := x["snippetSupport"].(bool); ok {
					s.snippetsSupported = x
				}
			}
		}
	}
	// Check if the client supports configuration messages.
	if x, ok := caps["workspace"].(map[string]interface{}); ok {
		if x, ok := x["configuration"].(bool); ok {
			s.configurationSupported = x
		}
		if x, ok := x["didChangeConfiguration"].(map[string]interface{}); ok {
			if x, ok := x["dynamicRegistration"].(bool); ok {
				s.dynamicConfigurationSupported = x
			}
		}
	}
}

func (s *Server) Initialized(ctx context.Context, params *protocol.InitializedParams) error {
	if s.configurationSupported {
		if s.dynamicConfigurationSupported {
			s.client.RegisterCapability(ctx, &protocol.RegistrationParams{
				Registrations: []protocol.Registration{{
					ID:     "workspace/didChangeConfiguration",
					Method: "workspace/didChangeConfiguration",
				}},
			})
		}
		for _, view := range s.views {
			config, err := s.client.Configuration(ctx, &protocol.ConfigurationParams{
				Items: []protocol.ConfigurationItem{{
					ScopeURI: protocol.NewURI(view.Folder),
					Section:  "gopls",
				}},
			})
			if err != nil {
				return err
			}
			if err := s.processConfig(view, config[0]); err != nil {
				return err
			}
		}
	}
	return nil
}

func (s *Server) Shutdown(context.Context) error {
	s.initializedMu.Lock()
	defer s.initializedMu.Unlock()
	if !s.initialized {
		return jsonrpc2.NewErrorf(jsonrpc2.CodeInvalidRequest, "server not initialized")
	}
	s.initialized = false
	return nil
}

func (s *Server) Exit(ctx context.Context) error {
	if s.initialized {
		os.Exit(1)
	}
	os.Exit(0)
	return nil
}

func (s *Server) DidChangeWorkspaceFolders(context.Context, *protocol.DidChangeWorkspaceFoldersParams) error {
	return notImplemented("DidChangeWorkspaceFolders")
}

func (s *Server) DidChangeConfiguration(context.Context, *protocol.DidChangeConfigurationParams) error {
	return notImplemented("DidChangeConfiguration")
}

func (s *Server) DidChangeWatchedFiles(context.Context, *protocol.DidChangeWatchedFilesParams) error {
	return notImplemented("DidChangeWatchedFiles")
}

func (s *Server) Symbols(ctx context.Context, params *protocol.WorkspaceSymbolParams) ([]protocol.SymbolInformation, error) {
	return s.symbols(ctx, params.Query)
}

func (s *Server) ExecuteCommand(context.Context, *protocol.ExecuteCommandParams) (interface{}, error) {
	return nil, notImplemented("ExecuteCommand")
}

func (s *Server) DidOpen(ctx context.Context, params *protocol.DidOpenTextDocumentParams) error {
	return s.cacheAndDiagnose(ctx, span.NewURI(params.TextDocument.URI), params.TextDocument.Text)
}

func (s *Server) applyChanges(ctx context.Context, params *protocol.DidChangeTextDocumentParams) (string, error) {
	if len(params.ContentChanges) == 1 && params.ContentChanges[0].Range == nil {
		// If range is empty, we expect the full content of file, i.e. a single change with no range.
		change := params.ContentChanges[0]
		if change.RangeLength != 0 {
			return "", jsonrpc2.NewErrorf(jsonrpc2.CodeInternalError, "unexpected change range provided")
		}
		return change.Text, nil
	}

	uri := span.NewURI(params.TextDocument.URI)
	_, view := s.findView(ctx, uri)
	file, m, err := newColumnMap(ctx, view, uri)
	if err != nil {
		return "", jsonrpc2.NewErrorf(jsonrpc2.CodeInternalError, "file not found")
	}
	content := file.GetContent(ctx)
	for _, change := range params.ContentChanges {
		spn, err := m.RangeSpan(*change.Range)
		if err != nil {
			return "", err
		}
		if !spn.HasOffset() {
			return "", jsonrpc2.NewErrorf(jsonrpc2.CodeInternalError, "invalid range for content change")
		}
		start, end := spn.Start().Offset(), spn.End().Offset()
		if end <= start {
			return "", jsonrpc2.NewErrorf(jsonrpc2.CodeInternalError, "invalid range for content change")
		}
		var buf bytes.Buffer
		buf.Write(content[:start])
		buf.WriteString(change.Text)
		buf.Write(content[end:])
		content = buf.Bytes()
	}
	return string(content), nil
}

func (s *Server) DidChange(ctx context.Context, params *protocol.DidChangeTextDocumentParams) error {
	if len(params.ContentChanges) < 1 {
		return jsonrpc2.NewErrorf(jsonrpc2.CodeInternalError, "no content changes provided")
	}

	var text string
	switch s.textDocumentSyncKind {
	case protocol.Incremental:
		var err error
		text, err = s.applyChanges(ctx, params)
		if err != nil {
			return err
		}
	case protocol.Full:
		// We expect the full content of file, i.e. a single change with no range.
		change := params.ContentChanges[0]
		if change.RangeLength != 0 {
			return jsonrpc2.NewErrorf(jsonrpc2.CodeInternalError, "unexpected change range provided")
		}
		text = change.Text
	}
	return s.cacheAndDiagnose(ctx, span.NewURI(params.TextDocument.URI), text)
}

func (s *Server) WillSave(context.Context, *protocol.WillSaveTextDocumentParams) error {
	return notImplemented("WillSave")
}

func (s *Server) WillSaveWaitUntil(context.Context, *protocol.WillSaveTextDocumentParams) ([]protocol.TextEdit, error) {
	return nil, notImplemented("WillSaveWaitUntil")
}

func (s *Server) DidSave(context.Context, *protocol.DidSaveTextDocumentParams) error {
	return nil // ignore
}

func (s *Server) DidClose(ctx context.Context, params *protocol.DidCloseTextDocumentParams) error {
	uri := span.NewURI(params.TextDocument.URI)
	_, view := s.findView(ctx, uri)
	return view.SetContent(ctx, uri, nil)
}

func (s *Server) Completion(ctx context.Context, params *protocol.CompletionParams) (*protocol.CompletionList, error) {
<<<<<<< HEAD
	uri := span.NewURI(params.TextDocument.URI)
	index, view := s.findView(ctx, uri)
	f, m, err := newColumnMap(ctx, view, uri)
	if err != nil {
		return nil, err
	}
	spn, err := m.PointSpan(params.Position)
	if err != nil {
		return nil, err
	}
	rng, err := spn.Range(m.Converter)
	if err != nil {
		return nil, err
	}
	items, prefix, err := source.Completion(ctx, f, rng.Start, s.workspaces[index].Search)
	if err != nil {
		return nil, err
	}
	return &protocol.CompletionList{
		IsIncomplete: false,
		Items:        toProtocolCompletionItems(m, items, prefix, params.Position, s.snippetsSupported, s.signatureHelpEnabled),
	}, nil
=======
	return s.completion(ctx, params)
>>>>>>> 1058ed41
}

func (s *Server) CompletionResolve(context.Context, *protocol.CompletionItem) (*protocol.CompletionItem, error) {
	return nil, notImplemented("CompletionResolve")
}

func (s *Server) Hover(ctx context.Context, params *protocol.TextDocumentPositionParams) (*protocol.Hover, error) {
	uri := span.NewURI(params.TextDocument.URI)
	_, view := s.findView(ctx, uri)
	f, m, err := newColumnMap(ctx, view, uri)
	if err != nil {
		return nil, err
	}
	spn, err := m.PointSpan(params.Position)
	if err != nil {
		return nil, err
	}
	identRange, err := spn.Range(m.Converter)
	if err != nil {
		return nil, err
	}
	ident, err := source.Identifier(ctx, view, f, identRange.Start)
	if err != nil {
		return nil, err
	}
	contents, err := ident.CommentHover(ctx, nil, view)
	if err != nil {
		return nil, err
	}

	identSpan, err := ident.Range.Span()
	if err != nil {
		return nil, err
	}
	rng, err := m.Range(identSpan)
	if err != nil {
		return nil, err
	}

	contentStrings := make([]string, 0, len(contents))
	for _, c := range contents {
		contentStrings = append(contentStrings, c.String())
	}
	content := fmt.Sprint(strings.Join(contentStrings, "\n"))
	return &protocol.Hover{
		Contents: protocol.MarkupContent{
			Kind:  protocol.Markdown,
			Value: content,
		},
		Range: &rng,
	}, nil
}

func (s *Server) SignatureHelp(ctx context.Context, params *protocol.TextDocumentPositionParams) (*protocol.SignatureHelp, error) {
	uri := span.NewURI(params.TextDocument.URI)
	_, view := s.findView(ctx, uri)
	f, m, err := newColumnMap(ctx, view, uri)
	if err != nil {
		return nil, err
	}
	spn, err := m.PointSpan(params.Position)
	if err != nil {
		return nil, err
	}
	rng, err := spn.Range(m.Converter)
	if err != nil {
		return nil, err
	}
	info, err := source.SignatureHelp(ctx, f, rng.Start)
	if err != nil {
		return nil, err
	}
	return toProtocolSignatureHelp(info), nil
}

func (s *Server) Definition(ctx context.Context, params *protocol.TextDocumentPositionParams) ([]protocol.Location, error) {
	uri := span.NewURI(params.TextDocument.URI)
	_, view := s.findView(ctx, uri)
	f, m, err := newColumnMap(ctx, view, uri)
	if err != nil {
		return nil, err
	}
	spn, err := m.PointSpan(params.Position)
	if err != nil {
		return nil, err
	}
	rng, err := spn.Range(m.Converter)
	if err != nil {
		return nil, err
	}
	ident, err := source.Identifier(ctx, view, f, rng.Start)
	if err != nil {
		return nil, err
	}
	decSpan, err := ident.Declaration.Range.Span()
	if err != nil {
		return nil, err
	}
	_, decM, err := newColumnMap(ctx, view, decSpan.URI())
	if err != nil {
		return nil, err
	}
	loc, err := decM.Location(decSpan)
	if err != nil {
		return nil, err
	}
	return []protocol.Location{loc}, nil
}

func (s *Server) TypeDefinition(ctx context.Context, params *protocol.TextDocumentPositionParams) ([]protocol.Location, error) {
	uri := span.NewURI(params.TextDocument.URI)
	_, view := s.findView(ctx, uri)
	f, m, err := newColumnMap(ctx, view, uri)
	if err != nil {
		return nil, err
	}
	spn, err := m.PointSpan(params.Position)
	if err != nil {
		return nil, err
	}
	rng, err := spn.Range(m.Converter)
	if err != nil {
		return nil, err
	}
	ident, err := source.Identifier(ctx, view, f, rng.Start)
	if err != nil {
		return nil, err
	}
	identSpan, err := ident.Type.Range.Span()
	if err != nil {
		return nil, err
	}
	_, identM, err := newColumnMap(ctx, view, identSpan.URI())
	if err != nil {
		return nil, err
	}
	loc, err := identM.Location(identSpan)
	if err != nil {
		return nil, err
	}
	return []protocol.Location{loc}, nil
}

func (s *Server) References(ctx context.Context, params *protocol.ReferenceParams) ([]protocol.Location, error) {
	return s.references(ctx, params)
}

func (s *Server) Implementation(context.Context, *protocol.TextDocumentPositionParams) ([]protocol.Location, error) {
	return nil, notImplemented("Implementation")
}

func (s *Server) DocumentHighlight(ctx context.Context, params *protocol.TextDocumentPositionParams) ([]protocol.DocumentHighlight, error) {
	uri := span.NewURI(params.TextDocument.URI)
	_, view := s.findView(ctx, uri)
	f, m, err := newColumnMap(ctx, view, uri)
	if err != nil {
		return nil, err
	}

	spn, err := m.PointSpan(params.Position)
	if err != nil {
		return nil, err
	}

	rng, err := spn.Range(m.Converter)
	if err != nil {
		return nil, err
	}

	spans := source.Highlight(ctx, f, rng.Start)
	return toProtocolHighlight(m, spans), nil
}

func (s *Server) DocumentSymbol(ctx context.Context, params *protocol.DocumentSymbolParams) ([]protocol.DocumentSymbol, error) {
	uri := span.NewURI(params.TextDocument.URI)
	_, view := s.findView(ctx, uri)
	f, m, err := newColumnMap(ctx, view, uri)
	if err != nil {
		return nil, err
	}
	symbols := source.DocumentSymbols(ctx, f)
	return toProtocolDocumentSymbols(m, symbols), nil
}

func (s *Server) CodeAction(ctx context.Context, params *protocol.CodeActionParams) ([]protocol.CodeAction, error) {
	uri := span.NewURI(params.TextDocument.URI)
	_, view := s.findView(ctx, uri)
	_, m, err := newColumnMap(ctx, view, uri)
	if err != nil {
		return nil, err
	}
	spn, err := m.RangeSpan(params.Range)
	if err != nil {
		return nil, err
	}
	edits, err := organizeImports(ctx, view, spn)
	if err != nil {
		return nil, err
	}
	return []protocol.CodeAction{
		{
			Title: "Organize Imports",
			Kind:  protocol.SourceOrganizeImports,
			Edit: &protocol.WorkspaceEdit{
				Changes: &map[string][]protocol.TextEdit{
					params.TextDocument.URI: edits,
				},
			},
		},
	}, nil
}

func (s *Server) CodeLens(context.Context, *protocol.CodeLensParams) ([]protocol.CodeLens, error) {
	return nil, nil // ignore
}

func (s *Server) CodeLensResolve(context.Context, *protocol.CodeLens) (*protocol.CodeLens, error) {
	return nil, notImplemented("CodeLensResolve")
}

func (s *Server) DocumentLink(context.Context, *protocol.DocumentLinkParams) ([]protocol.DocumentLink, error) {
	return nil, nil // ignore
}

func (s *Server) DocumentLinkResolve(context.Context, *protocol.DocumentLink) (*protocol.DocumentLink, error) {
	return nil, notImplemented("DocumentLinkResolve")
}

func (s *Server) DocumentColor(context.Context, *protocol.DocumentColorParams) ([]protocol.ColorInformation, error) {
	return nil, notImplemented("DocumentColor")
}

func (s *Server) ColorPresentation(context.Context, *protocol.ColorPresentationParams) ([]protocol.ColorPresentation, error) {
	return nil, notImplemented("ColorPresentation")
}

func (s *Server) Formatting(ctx context.Context, params *protocol.DocumentFormattingParams) ([]protocol.TextEdit, error) {
	uri := span.NewURI(params.TextDocument.URI)
	_, view := s.findView(ctx, uri)
	spn := span.New(uri, span.Point{}, span.Point{})
	return formatRange(ctx, view, spn)
}

func (s *Server) RangeFormatting(ctx context.Context, params *protocol.DocumentRangeFormattingParams) ([]protocol.TextEdit, error) {
	uri := span.NewURI(params.TextDocument.URI)
	_, view := s.findView(ctx, uri)
	_, m, err := newColumnMap(ctx, view, uri)
	if err != nil {
		return nil, err
	}
	spn, err := m.RangeSpan(params.Range)
	if err != nil {
		return nil, err
	}
	return formatRange(ctx, view, spn)
}

func (s *Server) OnTypeFormatting(context.Context, *protocol.DocumentOnTypeFormattingParams) ([]protocol.TextEdit, error) {
	return nil, notImplemented("OnTypeFormatting")
}

func (s *Server) Rename(ctx context.Context, params *protocol.RenameParams) (protocol.WorkspaceEdit, error) {
	return s.rename(ctx, params)
}

func (s *Server) FoldingRanges(context.Context, *protocol.FoldingRangeParams) ([]protocol.FoldingRange, error) {
	return nil, notImplemented("FoldingRanges")
}

func (s *Server) processConfig(view *cache.View, config interface{}) error {
	// TODO: We should probably store and process more of the config.
	if config == nil {
		return nil // ignore error if you don't have a config
	}
	c, ok := config.(map[string]interface{})
	if !ok {
		return fmt.Errorf("invalid config gopls type %T", config)
	}
	// Get the environment for the go/packages config.
	if env := c["env"]; env != nil {
		menv, ok := env.(map[string]interface{})
		if !ok {
			return fmt.Errorf("invalid config gopls.env type %T", env)
		}
		for k, v := range menv {
			view.Config.Env = applyEnv(view.Config.Env, k, v)
		}
	}
	// Check if placeholders are enabled.
	if usePlaceholders, ok := c["usePlaceholders"].(bool); ok {
		s.usePlaceholders = usePlaceholders
	}
	return nil
}

func applyEnv(env []string, k string, v interface{}) []string {
	prefix := k + "="
	value := prefix + fmt.Sprint(v)
	for i, s := range env {
		if strings.HasPrefix(s, prefix) {
			env[i] = value
			return env
		}
	}
	return append(env, value)
}

func notImplemented(method string) *jsonrpc2.Error {
	return jsonrpc2.NewErrorf(jsonrpc2.CodeMethodNotFound, "method %q not yet implemented", method)
}

func (s *Server) findView(ctx context.Context, uri span.URI) (int, *cache.View) {
	// first see if a view already has this file
	for i, view := range s.views {
		if view.FindFile(ctx, uri) != nil {
			return i, view
		}
	}
	var longest *cache.View
	index := 0
	for i, view := range s.views {
		if longest != nil && len(longest.Folder) > len(view.Folder) {
			continue
		}
		if strings.HasPrefix(string(uri), string(view.Folder)) {
			index = i
			longest = view
		}
	}
	if longest != nil {
		return index, longest
	}
	//TODO: are there any more heuristics we can use?
	return 0, s.views[0]
}<|MERGE_RESOLUTION|>--- conflicted
+++ resolved
@@ -363,32 +363,7 @@
 }
 
 func (s *Server) Completion(ctx context.Context, params *protocol.CompletionParams) (*protocol.CompletionList, error) {
-<<<<<<< HEAD
-	uri := span.NewURI(params.TextDocument.URI)
-	index, view := s.findView(ctx, uri)
-	f, m, err := newColumnMap(ctx, view, uri)
-	if err != nil {
-		return nil, err
-	}
-	spn, err := m.PointSpan(params.Position)
-	if err != nil {
-		return nil, err
-	}
-	rng, err := spn.Range(m.Converter)
-	if err != nil {
-		return nil, err
-	}
-	items, prefix, err := source.Completion(ctx, f, rng.Start, s.workspaces[index].Search)
-	if err != nil {
-		return nil, err
-	}
-	return &protocol.CompletionList{
-		IsIncomplete: false,
-		Items:        toProtocolCompletionItems(m, items, prefix, params.Position, s.snippetsSupported, s.signatureHelpEnabled),
-	}, nil
-=======
 	return s.completion(ctx, params)
->>>>>>> 1058ed41
 }
 
 func (s *Server) CompletionResolve(context.Context, *protocol.CompletionItem) (*protocol.CompletionItem, error) {
