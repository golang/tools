--- conflicted
+++ resolved
@@ -549,35 +549,7 @@
 }
 
 func (s *Server) CodeAction(ctx context.Context, params *protocol.CodeActionParams) ([]protocol.CodeAction, error) {
-<<<<<<< HEAD
-	uri := span.NewURI(params.TextDocument.URI)
-	_, view := s.findView(ctx, uri)
-	_, m, err := newColumnMap(ctx, view, uri)
-	if err != nil {
-		return nil, err
-	}
-	spn, err := m.RangeSpan(params.Range)
-	if err != nil {
-		return nil, err
-	}
-	edits, err := organizeImports(ctx, view, spn)
-	if err != nil {
-		return nil, err
-	}
-	return []protocol.CodeAction{
-		{
-			Title: "Organize Imports",
-			Kind:  protocol.SourceOrganizeImports,
-			Edit: &protocol.WorkspaceEdit{
-				Changes: &map[string][]protocol.TextEdit{
-					params.TextDocument.URI: edits,
-				},
-			},
-		},
-	}, nil
-=======
 	return s.codeAction(ctx, params)
->>>>>>> 0fdf0c73
 }
 
 func (s *Server) CodeLens(context.Context, *protocol.CodeLensParams) ([]protocol.CodeLens, error) {
