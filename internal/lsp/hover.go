// Copyright 2019 The Go Authors. All rights reserved.
// Use of this source code is governed by a BSD-style
// license that can be found in the LICENSE file.

package lsp

import (
	"context"
	"fmt"
	"strings"

	"golang.org/x/tools/internal/lsp/protocol"
	"golang.org/x/tools/internal/lsp/source"
	"golang.org/x/tools/internal/span"
)

func (s *Server) hover(ctx context.Context, params *protocol.TextDocumentPositionParams) (*protocol.Hover, error) {
	uri := span.NewURI(params.TextDocument.URI)
	view := s.session.ViewOf(uri)
	f, m, err := getGoFile(ctx, view, uri)
	if err != nil {
		return nil, err
	}
	spn, err := m.PointSpan(params.Position)
	if err != nil {
		return nil, err
	}
	identRange, err := spn.Range(m.Converter)
	if err != nil {
		return nil, err
	}
	ident, err := source.Identifier(ctx, view, f, identRange.Start)
	if err != nil {
		return nil, err
	}
<<<<<<< HEAD

	contents, err := ident.CommentHover(ctx, nil, view)
=======
	hover, err := ident.Hover(ctx, s.preferredContentFormat == protocol.Markdown, !s.noDocsOnHover)
>>>>>>> 755ce86c
	if err != nil {
		return nil, err
	}

	identSpan, err := ident.Range.Span()
	if err != nil {
		return nil, err
	}
	rng, err := m.Range(identSpan)
	if err != nil {
		return nil, err
	}

	contentStrings := make([]string, 0, len(contents))
	for _, c := range contents {
		contentStrings = append(contentStrings, c.String())
	}
	content := fmt.Sprint(strings.Join(contentStrings, "\n"))
	return &protocol.Hover{
		Contents: protocol.MarkupContent{
			Kind:  protocol.Markdown,
			Value: content,
		},
		Range: &rng,
	}, nil
}

func markupContent(decl, doc string, kind protocol.MarkupKind) protocol.MarkupContent {
	result := protocol.MarkupContent{
		Kind: kind,
	}
	switch kind {
	case protocol.PlainText:
		result.Value = decl
	case protocol.Markdown:
		result.Value = "```go\n" + decl + "\n```"
	}
	if doc != "" {
		result.Value = fmt.Sprintf("%s\n%s", doc, result.Value)
	}
	return result
}<|MERGE_RESOLUTION|>--- conflicted
+++ resolved
@@ -7,7 +7,6 @@
 import (
 	"context"
 	"fmt"
-	"strings"
 
 	"golang.org/x/tools/internal/lsp/protocol"
 	"golang.org/x/tools/internal/lsp/source"
@@ -33,16 +32,10 @@
 	if err != nil {
 		return nil, err
 	}
-<<<<<<< HEAD
-
-	contents, err := ident.CommentHover(ctx, nil, view)
-=======
 	hover, err := ident.Hover(ctx, s.preferredContentFormat == protocol.Markdown, !s.noDocsOnHover)
->>>>>>> 755ce86c
 	if err != nil {
 		return nil, err
 	}
-
 	identSpan, err := ident.Range.Span()
 	if err != nil {
 		return nil, err
@@ -51,16 +44,10 @@
 	if err != nil {
 		return nil, err
 	}
-
-	contentStrings := make([]string, 0, len(contents))
-	for _, c := range contents {
-		contentStrings = append(contentStrings, c.String())
-	}
-	content := fmt.Sprint(strings.Join(contentStrings, "\n"))
 	return &protocol.Hover{
 		Contents: protocol.MarkupContent{
-			Kind:  protocol.Markdown,
-			Value: content,
+			Kind:  s.preferredContentFormat,
+			Value: hover,
 		},
 		Range: &rng,
 	}, nil
