// Copyright 2019 The Go Authors. All rights reserved.
// Use of this source code is governed by a BSD-style
// license that can be found in the LICENSE file.

package lsp

import (
	"context"
	"fmt"
	"strings"

	"golang.org/x/tools/internal/lsp/protocol"
	"golang.org/x/tools/internal/lsp/source"
	"golang.org/x/tools/internal/span"
)

func (s *Server) hover(ctx context.Context, params *protocol.TextDocumentPositionParams) (*protocol.Hover, error) {
	uri := span.NewURI(params.TextDocument.URI)
	view := s.session.ViewOf(uri)
	f, m, err := getGoFile(ctx, view, uri)
	if err != nil {
		return nil, err
	}
	spn, err := m.PointSpan(params.Position)
	if err != nil {
		return nil, err
	}
	identRange, err := spn.Range(m.Converter)
	if err != nil {
		return nil, err
	}
	ident, err := source.Identifier(ctx, view, f, identRange.Start)
	if err != nil {
		return nil, err
	}
<<<<<<< HEAD

	contents, err := ident.CommentHover(ctx, nil, view)
=======
	hover, err := ident.Hover(ctx, nil, s.preferredContentFormat == protocol.Markdown, !s.noDocsOnHover)
>>>>>>> bffc5aff
	if err != nil {
		return nil, err
	}

	identSpan, err := ident.Range.Span()
	if err != nil {
		return nil, err
	}
	rng, err := m.Range(identSpan)
	if err != nil {
		return nil, err
	}

	contentStrings := make([]string, 0, len(contents))
	for _, c := range contents {
		contentStrings = append(contentStrings, c.String())
	}
	content := fmt.Sprint(strings.Join(contentStrings, "\n"))
	return &protocol.Hover{
		Contents: protocol.MarkupContent{
			Kind:  protocol.Markdown,
			Value: content,
		},
		Range: &rng,
	}, nil
}

func markupContent(decl, doc string, kind protocol.MarkupKind) protocol.MarkupContent {
	result := protocol.MarkupContent{
		Kind: kind,
	}
	switch kind {
	case protocol.PlainText:
		result.Value = decl
	case protocol.Markdown:
		result.Value = "```go\n" + decl + "\n```"
	}
	if doc != "" {
		result.Value = fmt.Sprintf("%s\n%s", doc, result.Value)
	}
	return result
}<|MERGE_RESOLUTION|>--- conflicted
+++ resolved
@@ -33,12 +33,8 @@
 	if err != nil {
 		return nil, err
 	}
-<<<<<<< HEAD
 
 	contents, err := ident.CommentHover(ctx, nil, view)
-=======
-	hover, err := ident.Hover(ctx, nil, s.preferredContentFormat == protocol.Markdown, !s.noDocsOnHover)
->>>>>>> bffc5aff
 	if err != nil {
 		return nil, err
 	}
