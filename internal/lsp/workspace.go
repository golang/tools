--- conflicted
+++ resolved
@@ -43,6 +43,7 @@
 	if err != nil {
 		return err
 	}
+
 	s.session.NewView(name, uri, &packages.Config{
 		Context: viewContext,
 		Dir:     folderPath,
@@ -54,21 +55,7 @@
 			return parser.ParseFile(fset, filename, src, parser.AllErrors|parser.ParseComments)
 		},
 		Tests: true,
-<<<<<<< HEAD
-	}))
-
-	view := s.views[len(s.views)-1]
-	space := cache.NewWorkspace(s.client, &view.Config)
-	space.Init()
-	view.SetSpace(space)
-
-	// we always need to drop the view map
-	s.viewMap = make(map[span.URI]*cache.View)
-	return nil
-}
-=======
 	})
->>>>>>> bffc5aff
 
 	return nil
 }