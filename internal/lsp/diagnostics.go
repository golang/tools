--- conflicted
+++ resolved
@@ -14,13 +14,9 @@
 )
 
 func (s *Server) cacheAndDiagnose(ctx context.Context, uri span.URI, content string) error {
-<<<<<<< HEAD
-	_, view := s.findView(ctx, uri)
-=======
 	s.log.Debugf(ctx, "cacheAndDiagnose: %s", uri)
 
-	view := s.findView(ctx, uri)
->>>>>>> cb2dda6e
+	_, view := s.findView(ctx, uri)
 	if err := view.SetContent(ctx, uri, []byte(content)); err != nil {
 		return err
 	}
