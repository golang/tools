--- conflicted
+++ resolved
@@ -161,36 +161,4 @@
 		fmt.Fprintf(outx, ".\r\nParams: %s%s", params, eol)
 		fmt.Fprintf(out, "%s", outx.String())
 	}
-<<<<<<< HEAD
-	// For debugging purposes only.
-	if s.Address != "" {
-		return lsp.RunElasticServerOnAddress(ctx, s.Address, logger)
-	}
-	if s.Port != 0 {
-		return lsp.RunElasticServerOnPort(ctx, s.Port, logger)
-	}
-	stream := jsonrpc2.NewHeaderStream(os.Stdin, os.Stdout)
-	return lsp.RunElasticServer(ctx, stream, logger)
-}
-
-func (s *Serve) forward() error {
-	conn, err := net.Dial("tcp", s.app.Remote)
-	if err != nil {
-		return err
-	}
-	errc := make(chan error)
-
-	go func(conn net.Conn) {
-		_, err := io.Copy(conn, os.Stdin)
-		errc <- err
-	}(conn)
-
-	go func(conn net.Conn) {
-		_, err := io.Copy(os.Stdout, conn)
-		errc <- err
-	}(conn)
-
-	return <-errc
-=======
->>>>>>> e5b8258f
 }