--- conflicted
+++ resolved
@@ -82,13 +82,8 @@
 	}
 
 	// For debugging purposes only.
-<<<<<<< HEAD
-	run := func(srv *lsp.ElasticServer) {
-		srv.Conn.Logger = logger(s.Trace, out)
-=======
-	run := func(ctx context.Context, srv *lsp.Server) {
+	run := func(ctx context.Context, srv *lsp.ElasticServer) {
 		srv.Conn.AddHandler(&handler{loggingRPCs: s.Trace, out: out})
->>>>>>> 1bd56024
 		go srv.Run(ctx)
 	}
 	if s.Address != "" {
@@ -98,13 +93,8 @@
 		return lsp.RunElasticServerOnPort(ctx, s.app.cache, s.Port, run)
 	}
 	stream := jsonrpc2.NewHeaderStream(os.Stdin, os.Stdout)
-<<<<<<< HEAD
-	srv := lsp.NewElasticServer(s.app.cache, stream)
-	srv.Conn.Logger = logger(s.Trace, out)
-=======
-	ctx, srv := lsp.NewServer(ctx, s.app.cache, stream)
+	srv := lsp.NewElasticServer(ctx, s.app.cache, stream)
 	srv.Conn.AddHandler(&handler{loggingRPCs: s.Trace, out: out})
->>>>>>> 1bd56024
 	return srv.Run(ctx)
 }
 
