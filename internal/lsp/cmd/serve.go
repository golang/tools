// Copyright 2018 The Go Authors. All rights reserved.
// Use of this source code is governed by a BSD-style
// license that can be found in the LICENSE file.

package cmd

import (
	"context"
	"encoding/json"
	"flag"
	"fmt"
	"io"
	"log"
	"net"
	"os"
	"path/filepath"
	"strings"
	"time"

	"golang.org/x/tools/internal/jsonrpc2"
	"golang.org/x/tools/internal/lsp"
	"golang.org/x/tools/internal/tool"
)

// Serve is a struct that exposes the configurable parts of the LSP server as
// flags, in the right form for tool.Main to consume.
type Serve struct {
	Logfile string `flag:"logfile" help:"filename to log to. if value is \"auto\", then logging to a default output file is enabled"`
	Mode    string `flag:"mode" help:"no effect"`
	Port    int    `flag:"port" help:"port on which to run gopls for debugging purposes"`
	Address string `flag:"listen" help:"address on which to listen for remote connections"`
	Trace   bool   `flag:"rpc.trace" help:"Print the full rpc trace in lsp inspector format"`

	app *Application
}

func (s *Serve) Name() string  { return "serve" }
func (s *Serve) Usage() string { return "" }
func (s *Serve) ShortHelp() string {
	return "run a server for Go code using the Language Server Protocol"
}
func (s *Serve) DetailedHelp(f *flag.FlagSet) {
	fmt.Fprint(f.Output(), `
The server communicates using JSONRPC2 on stdin and stdout, and is intended to be run directly as
a child of an editor process.

gopls server flags are:
`)
	f.PrintDefaults()
}

// Run configures a server based on the flags, and then runs it.
// It blocks until the server shuts down.
func (s *Serve) Run(ctx context.Context, args ...string) error {
	if len(args) > 0 {
		return tool.CommandLineErrorf("server does not take arguments, got %v", args)
	}
	out := os.Stderr
	if s.Logfile != "" {
		filename := s.Logfile
		if filename == "auto" {
			filename = filepath.Join(os.TempDir(), fmt.Sprintf("gopls-%d.log", os.Getpid()))
		}
		f, err := os.Create(filename)
		if err != nil {
			return fmt.Errorf("Unable to create log file: %v", err)
		}
		defer f.Close()
		log.SetOutput(io.MultiWriter(os.Stderr, f))
		out = f
	}
	if s.app.Remote != "" {
		return s.forward()
	}

	// For debugging purposes only.
	run := func(srv *lsp.ElasticServer) {
		srv.Conn.Logger = logger(s.Trace, out)
		go srv.Conn.Run(ctx)
	}
	if s.Address != "" {
<<<<<<< HEAD
		return lsp.RunElasticServerOnAddress(ctx, s.Address, run)
	}
	if s.Port != 0 {
		return lsp.RunElasticServerOnPort(ctx, s.Port, run)
	}
	stream := jsonrpc2.NewHeaderStream(os.Stdin, os.Stdout)
	srv := lsp.NewElasticServer(stream)
=======
		return lsp.RunServerOnAddress(ctx, s.app.Cache, s.Address, run)
	}
	if s.Port != 0 {
		return lsp.RunServerOnPort(ctx, s.app.Cache, s.Port, run)
	}
	stream := jsonrpc2.NewHeaderStream(os.Stdin, os.Stdout)
	srv := lsp.NewServer(s.app.Cache, stream)
>>>>>>> d88f7980
	srv.Conn.Logger = logger(s.Trace, out)
	return srv.Conn.Run(ctx)
}

func (s *Serve) forward() error {
	conn, err := net.Dial("tcp", s.app.Remote)
	if err != nil {
		return err
	}
	errc := make(chan error)

	go func(conn net.Conn) {
		_, err := io.Copy(conn, os.Stdin)
		errc <- err
	}(conn)

	go func(conn net.Conn) {
		_, err := io.Copy(os.Stdout, conn)
		errc <- err
	}(conn)

	return <-errc
}

func logger(trace bool, out io.Writer) jsonrpc2.Logger {
	return func(direction jsonrpc2.Direction, id *jsonrpc2.ID, elapsed time.Duration, method string, payload *json.RawMessage, err *jsonrpc2.Error) {
		if !trace {
			return
		}
		const eol = "\r\n\r\n\r\n"
		if err != nil {
			fmt.Fprintf(out, "[Error - %v] %s %s%s %v%s", time.Now().Format("3:04:05 PM"),
				direction, method, id, err, eol)
			return
		}
		outx := new(strings.Builder)
		fmt.Fprintf(outx, "[Trace - %v] ", time.Now().Format("3:04:05 PM"))
		switch direction {
		case jsonrpc2.Send:
			fmt.Fprint(outx, "Received ")
		case jsonrpc2.Receive:
			fmt.Fprint(outx, "Sending ")
		}
		switch {
		case id == nil:
			fmt.Fprint(outx, "notification ")
		case elapsed >= 0:
			fmt.Fprint(outx, "response ")
		default:
			fmt.Fprint(outx, "request ")
		}
		fmt.Fprintf(outx, "'%s", method)
		switch {
		case id == nil:
			// do nothing
		case id.Name != "":
			fmt.Fprintf(outx, " - (%s)", id.Name)
		default:
			fmt.Fprintf(outx, " - (%d)", id.Number)
		}
		fmt.Fprint(outx, "'")
		if elapsed >= 0 {
			msec := int(elapsed.Round(time.Millisecond) / time.Millisecond)
			fmt.Fprintf(outx, " in %dms", msec)
		}
		params := "null"
		if payload != nil {
			params = string(*payload)
		}
		if params == "null" {
			params = "{}"
		}
		fmt.Fprintf(outx, ".\r\nParams: %s%s", params, eol)
		fmt.Fprintf(out, "%s", outx.String())
	}
}<|MERGE_RESOLUTION|>--- conflicted
+++ resolved
@@ -79,15 +79,6 @@
 		go srv.Conn.Run(ctx)
 	}
 	if s.Address != "" {
-<<<<<<< HEAD
-		return lsp.RunElasticServerOnAddress(ctx, s.Address, run)
-	}
-	if s.Port != 0 {
-		return lsp.RunElasticServerOnPort(ctx, s.Port, run)
-	}
-	stream := jsonrpc2.NewHeaderStream(os.Stdin, os.Stdout)
-	srv := lsp.NewElasticServer(stream)
-=======
 		return lsp.RunServerOnAddress(ctx, s.app.Cache, s.Address, run)
 	}
 	if s.Port != 0 {
@@ -95,7 +86,6 @@
 	}
 	stream := jsonrpc2.NewHeaderStream(os.Stdin, os.Stdout)
 	srv := lsp.NewServer(s.app.Cache, stream)
->>>>>>> d88f7980
 	srv.Conn.Logger = logger(s.Trace, out)
 	return srv.Conn.Run(ctx)
 }
