--- conflicted
+++ resolved
@@ -50,11 +50,7 @@
 	}
 	thisFile := filepath.Join(dir, "definition.go")
 	baseArgs := []string{"query", "definition"}
-<<<<<<< HEAD
-	expect := regexp.MustCompile(`^[\w/\\:_]+flag[/\\]flag.go:\d+:\d+-\d+: defined here as type flag.FlagSet struct{.*}$`)
-=======
 	expect := regexp.MustCompile(`^[\w/\\:_-]+flag[/\\]flag.go:\d+:\d+-\d+: defined here as type flag.FlagSet struct{.*}$`)
->>>>>>> 8f05a32d
 	for _, query := range []string{
 		fmt.Sprintf("%v:%v:%v", thisFile, cmd.ExampleLine, cmd.ExampleColumn),
 		fmt.Sprintf("%v:#%v", thisFile, cmd.ExampleOffset)} {
@@ -68,34 +64,6 @@
 	}
 }
 
-<<<<<<< HEAD
-func TestDefinition(t *testing.T) {
-	exported := packagestest.Export(t, packagestest.GOPATH, []packagestest.Module{{
-		Name:  "golang.org/fake",
-		Files: packagestest.MustCopyFileTree("testdata"),
-	}})
-	defer exported.Cleanup()
-	count := 0
-	if err := exported.Expect(map[string]interface{}{
-		"definition": func(fset *token.FileSet, src token.Pos, flags string, def packagestest.Range, match string) {
-			count++
-			args := []string{"query"}
-			if flags != "" {
-				args = append(args, strings.Split(flags, " ")...)
-			}
-			args = append(args, "definition")
-			f := fset.File(src)
-			spn := span.New(span.FileURI(f.Name()), span.NewPoint(0, 0, f.Offset(src)), span.Point{})
-			args = append(args, fmt.Sprint(spn))
-			app := &cmd.Application{}
-			app.Config = *exported.Config
-			got := captureStdOut(t, func() {
-				tool.Main(context.Background(), app, args)
-			})
-			start := fset.Position(def.Start)
-			end := fset.Position(def.End)
-			expect := os.Expand(match, func(name string) string {
-=======
 func (l definitions) godef(src, def span.Span) {
 	l[src] = definition{
 		src: src,
@@ -143,7 +111,6 @@
 			}
 		} else {
 			expect := os.Expand(d.match, func(name string) string {
->>>>>>> 8f05a32d
 				switch name {
 				case "file":
 					fname, _ := d.def.URI().Filename()
@@ -153,12 +120,7 @@
 					qfile := strconv.Quote(fname)
 					return qfile[1 : len(qfile)-1]
 				case "euri":
-<<<<<<< HEAD
-					uri := span.FileURI(start.Filename)
-					quri := strconv.Quote(string(uri))
-=======
 					quri := strconv.Quote(string(d.def.URI()))
->>>>>>> 8f05a32d
 					return quri[1 : len(quri)-1]
 				case "line":
 					return fmt.Sprint(d.def.Start().Line())
