--- conflicted
+++ resolved
@@ -13,36 +13,6 @@
 	"golang.org/x/tools/internal/span"
 )
 
-<<<<<<< HEAD
-// findView returns the view corresponding to the given URI.
-// If the file is not already associated with a view, pick one using some heuristics.
-func (s *Server) findView(ctx context.Context, uri span.URI) (int, *cache.View) {
-	// first see if a view already has this file
-	for i, view := range s.views {
-		if view.FindFile(ctx, uri) != nil {
-			return i, view
-		}
-	}
-	var longest *cache.View
-	index := 0
-	for i, view := range s.views {
-		if longest != nil && len(longest.Folder) > len(view.Folder) {
-			continue
-		}
-		if strings.HasPrefix(string(uri), string(view.Folder)) {
-			index = i
-			longest = view
-		}
-	}
-	if longest != nil {
-		return index, longest
-	}
-	//TODO: are there any more heuristics we can use?
-	return 0, s.views[0]
-}
-
-=======
->>>>>>> 80b1e874
 func newColumnMap(ctx context.Context, v source.View, uri span.URI) (source.File, *protocol.ColumnMapper, error) {
 	f, err := v.GetFile(ctx, uri)
 	if err != nil {
