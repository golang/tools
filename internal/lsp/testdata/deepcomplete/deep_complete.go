// Copyright 2019 The Go Authors. All rights reserved.
// Use of this source code is governed by a BSD-style
// license that can be found in the LICENSE file.

package deepcomplete

import "context"

type deepA struct {
	b deepB //@item(deepBField, "b", "deepB", "field")
}

type deepB struct {
}

func wantsDeepB(deepB) {}

func _() {
	var a deepA   //@item(deepAVar, "a", "deepA", "var")
	a.b           //@item(deepABField, "a.b", "deepB", "field")
	wantsDeepB(a) //@complete(")", deepABField, deepAVar)

	deepA{a} //@snippet("}", deepABField, "a.b", "a.b")
}

func wantsContext(context.Context) {}

func _() {
	context.Background() //@item(ctxBackground, "context.Background", "func() context.Context", "func", "Background returns a non-nil, empty Context.")
	context.TODO()       //@item(ctxTODO, "context.TODO", "func() context.Context", "func", "TODO returns a non-nil, empty Context.")

	wantsContext(c) //@completePartial(")", ctxBackground, ctxTODO)
}

func _() {
<<<<<<< HEAD
=======
	// deepCircle is circular.
>>>>>>> 16c5e0f7
	type deepCircle struct {
		*deepCircle
	}
	var circle deepCircle   //@item(deepCircle, "circle", "deepCircle", "var")
	circle.deepCircle       //@item(deepCircleField, "circle.deepCircle", "*deepCircle", "field", "deepCircle is circular.")
	var _ deepCircle = circ //@complete(" //", deepCircle, deepCircleField)
}

func _() {
	type deepEmbedC struct {
	}
	type deepEmbedB struct {
		deepEmbedC
	}
	type deepEmbedA struct {
		deepEmbedB
	}

	wantsC := func(deepEmbedC) {}

	var a deepEmbedA //@item(deepEmbedA, "a", "deepEmbedA", "var")
	a.deepEmbedB     //@item(deepEmbedB, "a.deepEmbedB", "deepEmbedB", "field")
	a.deepEmbedC     //@item(deepEmbedC, "a.deepEmbedC", "deepEmbedC", "field")
	wantsC(a)        //@complete(")", deepEmbedC, deepEmbedA, deepEmbedB)
}

func _() {
	type nested struct {
		a int
		n *nested //@item(deepNestedField, "n", "*nested", "field")
	}

	nested{
		a: 123, //@complete(" //", deepNestedField)
	}
}

func _() {
	var a struct {
		b struct {
			c int
		}
		d int
	}

	a.d   //@item(deepAD, "a.d", "int", "field")
	a.b.c //@item(deepABC, "a.b.c", "int", "field")
	a.b   //@item(deepAB, "a.b", "struct{...}", "field")
	a     //@item(deepA, "a", "struct{...}", "var")

	// "a.d" should be ranked above the deeper "a.b.c"
	var i int
	i = a //@complete(" //", deepAD, deepABC, deepA, deepAB)
}<|MERGE_RESOLUTION|>--- conflicted
+++ resolved
@@ -33,10 +33,7 @@
 }
 
 func _() {
-<<<<<<< HEAD
-=======
 	// deepCircle is circular.
->>>>>>> 16c5e0f7
 	type deepCircle struct {
 		*deepCircle
 	}
