// Copyright 2018 The Go Authors. All rights reserved.
// Use of this source code is governed by a BSD-style
// license that can be found in the LICENSE file.

package cache

import (
	"context"
	"go/token"
	"go/types"
	"os"
	"sync"

	"golang.org/x/tools/go/packages"
	"golang.org/x/tools/internal/lsp/source"
	"golang.org/x/tools/internal/lsp/xlog"
	"golang.org/x/tools/internal/span"
)

type View struct {
	// mu protects all mutable state of the view.
	mu sync.Mutex

	// baseCtx is the context handed to NewView. This is the parent of all
	// background contexts created for this view.
	baseCtx context.Context

	// backgroundCtx is the current context used by background tasks initiated
	// by the view.
	backgroundCtx context.Context

	// cancel is called when all action being performed by the current view
	// should be stopped.
	cancel context.CancelFunc

	// the logger to use to communicate back with the client
	log xlog.Logger

	// Name is the user visible name of this view.
	Name string

	// Folder is the root of this view.
	Folder span.URI

	// Config is the configuration used for the view's interaction with the
	// go/packages API. It is shared across all views.
	Config packages.Config

	// keep track of files by uri and by basename, a single file may be mapped
	// to multiple uris, and the same basename may map to multiple files
	filesByURI  map[span.URI]*File
	filesByBase map[string][]*File

	// contentChanges saves the content changes for a given state of the view.
	// When type information is requested by the view, all of the dirty changes
	// are applied, potentially invalidating some data in the caches. The
	// closures  in the dirty slice assume that their caller is holding the
	// view's mutex.
	contentChanges map[span.URI]func()

	// mcache caches metadata for the packages of the opened files in a view.
	mcache *metadataCache

	// pcache caches type information for the packages of the opened files in a view.
	pcache *packageCache

	// gcache caches all project's package
	gcache GlobalCache
}

type metadataCache struct {
	mu       sync.Mutex
	packages map[string]*metadata
}

type metadata struct {
	id, pkgPath, name string
	files             []string
	typesSizes        types.Sizes
	parents, children map[string]bool
}

type packageCache struct {
	mu       sync.Mutex
	packages map[string]*entry
}

type entry struct {
	pkg   *Package
	err   error
	ready chan struct{} // closed to broadcast ready condition
}

func NewView(ctx context.Context, log xlog.Logger, name string, folder span.URI, config *packages.Config) *View {
	backgroundCtx, cancel := context.WithCancel(ctx)
	v := &View{
		baseCtx:        ctx,
		backgroundCtx:  backgroundCtx,
		cancel:         cancel,
		log:            log,
		Config:         *config,
		Name:           name,
		Folder:         folder,
		filesByURI:     make(map[span.URI]*File),
		filesByBase:    make(map[string][]*File),
		contentChanges: make(map[span.URI]func()),
		mcache: &metadataCache{
			packages: make(map[string]*metadata),
		},
		pcache: &packageCache{
			packages: make(map[string]*entry),
		},
	}
	return v
}

func (v *View) BackgroundContext() context.Context {
	v.mu.Lock()
	defer v.mu.Unlock()

	return v.backgroundCtx
}

func (v *View) FileSet() *token.FileSet {
	return v.Config.Fset
}

// SetContent sets the overlay contents for a file.
func (v *View) SetContent(ctx context.Context, uri span.URI, content []byte) error {
	v.mu.Lock()
	defer v.mu.Unlock()
	// Cancel all still-running previous requests, since they would be
	// operating on stale data.
	v.cancel()
	v.backgroundCtx, v.cancel = context.WithCancel(v.baseCtx)

	v.contentChanges[uri] = func() {
		v.applyContentChange(uri, content)
	}

	return nil
}

// applyContentChanges applies all of the changed content stored in the view.
// It is assumed that the caller has locked both the view's and the mcache's
// mutexes.
func (v *View) applyContentChanges(ctx context.Context) error {
	if ctx.Err() != nil {
		return ctx.Err()
	}

	v.pcache.mu.Lock()
	defer v.pcache.mu.Unlock()

	for uri, change := range v.contentChanges {
		change()
		delete(v.contentChanges, uri)
	}

	return nil
}

// setContent applies a content update for a given file. It assumes that the
// caller is holding the view's mutex.
func (v *View) applyContentChange(uri span.URI, content []byte) {
	f, err := v.getFile(uri)
	if err != nil {
		return
	}
	f.content = content

	// TODO(rstambler): Should we recompute these here?
	f.ast = nil
	f.token = nil

	// Remove the package and all of its reverse dependencies from the cache.
	if f.pkg != nil {
<<<<<<< HEAD
		v.remove(f.pkg.pkgPath, map[string]bool{})
=======
		v.remove(f.pkg.pkgPath, map[string]struct{}{})
>>>>>>> 202502a5
	}

	switch {
	case f.active && content == nil:
		// The file was active, so we need to forget its content.
		f.active = false
		delete(f.view.Config.Overlay, f.filename)
		f.content = nil
	case content != nil:
		// This is an active overlay, so we update the map.
		f.active = true
		f.view.Config.Overlay[f.filename] = f.content
	}
}

// remove invalidates a package and its reverse dependencies in the view's
// package cache. It is assumed that the caller has locked both the mutexes
// of both the mcache and the pcache.
<<<<<<< HEAD
func (v *View) remove(pkgPath string, seen map[string]bool) {
	if seen[pkgPath] {
		return
	}
	seen[pkgPath] = true

=======
func (v *View) remove(pkgPath string, seen map[string]struct{}) {
	if _, ok := seen[pkgPath]; ok {
		return
	}
>>>>>>> 202502a5
	m, ok := v.mcache.packages[pkgPath]
	if !ok {
		return
	}
	seen[pkgPath] = struct{}{}
	for parentPkgPath := range m.parents {
		v.remove(parentPkgPath, seen)
	}
	// All of the files in the package may also be holding a pointer to the
	// invalidated package.
	for _, filename := range m.files {
		if f, _ := v.findFile(span.FileURI(filename)); f != nil {
			f.pkg = nil
		}
	}
	delete(v.pcache.packages, pkgPath)
}

// FindFile returns the file if the given URI is already a part of the view.
func (v *View) FindFile(ctx context.Context, uri span.URI) *File {
	v.mu.Lock()
	defer v.mu.Unlock()
	f, err := v.findFile(uri)
	if err != nil {
		return nil
	}
	return f
}

// GetFile returns a File for the given URI. It will always succeed because it
// adds the file to the managed set if needed.
func (v *View) GetFile(ctx context.Context, uri span.URI) (source.File, error) {
	v.mu.Lock()
	defer v.mu.Unlock()

	if ctx.Err() != nil {
		return nil, ctx.Err()
	}

	return v.getFile(uri)
}

// getFile is the unlocked internal implementation of GetFile.
func (v *View) getFile(uri span.URI) (*File, error) {
	if f, err := v.findFile(uri); err != nil {
		return nil, err
	} else if f != nil {
		return f, nil
	}
	filename, err := uri.Filename()
	if err != nil {
		return nil, err
	}
	f := &File{
		view:     v,
		filename: filename,
	}
	v.mapFile(uri, f)
	return f, nil
}

// findFile checks the cache for any file matching the given uri.
//
// An error is only returned for an irreparable failure, for example, if the
// filename in question does not exist.
func (v *View) findFile(uri span.URI) (*File, error) {
	if f := v.filesByURI[uri]; f != nil {
		// a perfect match
		return f, nil
	}
	// no exact match stored, time to do some real work
	// check for any files with the same basename
	fname, err := uri.Filename()
	if err != nil {
		return nil, err
	}
	basename := basename(fname)
	if candidates := v.filesByBase[basename]; candidates != nil {
		pathStat, err := os.Stat(fname)
		if os.IsNotExist(err) {
			return nil, err
		} else if err != nil {
			return nil, nil // the file may exist, return without an error
		}
		for _, c := range candidates {
			if cStat, err := os.Stat(c.filename); err == nil {
				if os.SameFile(pathStat, cStat) {
					// same file, map it
					v.mapFile(uri, c)
					return c, nil
				}
			}
		}
	}
	// no file with a matching name was found, it wasn't in our cache
	return nil, nil
}

func (v *View) mapFile(uri span.URI, f *File) {
	v.filesByURI[uri] = f
	f.uris = append(f.uris, uri)
	if f.basename == "" {
		f.basename = basename(f.filename)
		v.filesByBase[f.basename] = append(v.filesByBase[f.basename], f)
	}
}

func (v *View) Logger() xlog.Logger {
	return v.log
}<|MERGE_RESOLUTION|>--- conflicted
+++ resolved
@@ -175,11 +175,7 @@
 
 	// Remove the package and all of its reverse dependencies from the cache.
 	if f.pkg != nil {
-<<<<<<< HEAD
-		v.remove(f.pkg.pkgPath, map[string]bool{})
-=======
 		v.remove(f.pkg.pkgPath, map[string]struct{}{})
->>>>>>> 202502a5
 	}
 
 	switch {
@@ -198,19 +194,10 @@
 // remove invalidates a package and its reverse dependencies in the view's
 // package cache. It is assumed that the caller has locked both the mutexes
 // of both the mcache and the pcache.
-<<<<<<< HEAD
-func (v *View) remove(pkgPath string, seen map[string]bool) {
-	if seen[pkgPath] {
-		return
-	}
-	seen[pkgPath] = true
-
-=======
 func (v *View) remove(pkgPath string, seen map[string]struct{}) {
 	if _, ok := seen[pkgPath]; ok {
 		return
 	}
->>>>>>> 202502a5
 	m, ok := v.mcache.packages[pkgPath]
 	if !ok {
 		return
