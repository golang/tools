--- conflicted
+++ resolved
@@ -300,89 +300,6 @@
 		if _, ok := fullEnv[s[0]]; ok {
 			fullEnv[s[0]] = s[1]
 		}
-<<<<<<< HEAD
-
-	}
-	goVersion, err := v.session.gocmdRunner.Run(ctx, gocommand.Invocation{
-		Verb:       "version",
-		BuildFlags: buildFlags,
-		Env:        env,
-		WorkingDir: v.rootURI.Filename(),
-	})
-	if err != nil {
-		return err
-	}
-	fmt.Fprintf(w, `go env for %v
-(root %s)
-(go version %s)
-(valid build configuration = %v)
-(build flags: %v)
-`,
-		v.folder.Filename(),
-		v.rootURI.Filename(),
-		goVersion.String(),
-		v.hasValidBuildConfiguration,
-		buildFlags)
-	for k, v := range fullEnv {
-		fmt.Fprintf(w, "%s=%s\n", k, v)
-	}
-	return nil
-}
-
-func (v *View) RunProcessEnvFunc(ctx context.Context, fn func(*imports.Options) error) error {
-	v.importsMu.Lock()
-	defer v.importsMu.Unlock()
-
-	// Use temporary go.mod files, but always go to disk for the contents.
-	// Rebuilding the cache is expensive, and we don't want to do it for
-	// transient changes.
-	var modFH, sumFH source.FileHandle
-	var modFileIdentifier string
-	var err error
-	if v.modURI != "" {
-		modFH, err = v.session.cache.getFile(ctx, v.modURI)
-		if err != nil {
-			return err
-		}
-		modFileIdentifier = modFH.FileIdentity().Hash
-	}
-	if v.sumURI != "" {
-		sumFH, err = v.session.cache.getFile(ctx, v.sumURI)
-		if err != nil {
-			return err
-		}
-	}
-	// v.goEnv is immutable -- changes make a new view. Options can change.
-	// We can't compare build flags directly because we may add -modfile.
-	v.optionsMu.Lock()
-	localPrefix := v.options.Local
-	currentBuildFlags := v.options.BuildFlags
-	changed := !reflect.DeepEqual(currentBuildFlags, v.cachedBuildFlags) ||
-		v.options.VerboseOutput != (v.processEnv.Logf != nil) ||
-		modFileIdentifier != v.cachedModFileIdentifier
-	v.optionsMu.Unlock()
-
-	// If anything relevant to imports has changed, clear caches and
-	// update the processEnv. Clearing caches blocks on any background
-	// scans.
-	if changed {
-		// As a special case, skip cleanup the first time -- we haven't fully
-		// initialized the environment yet and calling GetResolver will do
-		// unnecessary work and potentially mess up the go.mod file.
-		if v.cleanupProcessEnv != nil {
-			if resolver, err := v.processEnv.GetResolver(); err == nil {
-				resolver.(*imports.ModuleResolver).ClearForNewMod()
-			}
-			v.cleanupProcessEnv()
-		}
-		v.cachedModFileIdentifier = modFileIdentifier
-		v.cachedBuildFlags = currentBuildFlags
-		v.cleanupProcessEnv, err = v.populateProcessEnv(ctx, modFH, sumFH)
-		if err != nil {
-			return err
-		}
-=======
->>>>>>> 23787c00
 	}
 	goVersion, err := s.view.session.gocmdRunner.Run(ctx, gocommand.Invocation{
 		Verb:       "version",
