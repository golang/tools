// Copyright 2018 The Go Authors. All rights reserved.
// Use of this source code is governed by a BSD-style
// license that can be found in the LICENSE file.

package cache

import (
	"context"
	"go/ast"
	"go/parser"
	"go/types"
	"os"
	"sync"

	"golang.org/x/tools/go/packages"
	"golang.org/x/tools/internal/lsp/source"
	"golang.org/x/tools/internal/span"
)

type view struct {
	session *session

	// mu protects all mutable state of the view.
	mu sync.Mutex

	// baseCtx is the context handed to NewView. This is the parent of all
	// background contexts created for this view.
	baseCtx context.Context

	// backgroundCtx is the current context used by background tasks initiated
	// by the view.
	backgroundCtx context.Context

	// cancel is called when all action being performed by the current view
	// should be stopped.
	cancel context.CancelFunc

	// Name is the user visible name of this view.
	name string

	// Folder is the root of this view.
	folder span.URI

	// env is the environment to use when invoking underlying tools.
	env []string

	// keep track of files by uri and by basename, a single file may be mapped
	// to multiple uris, and the same basename may map to multiple files
	filesByURI  map[span.URI]viewFile
	filesByBase map[string][]viewFile

	// contentChanges saves the content changes for a given state of the view.
	// When type information is requested by the view, all of the dirty changes
	// are applied, potentially invalidating some data in the caches. The
	// closures  in the dirty slice assume that their caller is holding the
	// view's mutex.
	contentChanges map[span.URI]func()

	// mcache caches metadata for the packages of the opened files in a view.
	mcache *metadataCache

	// pcache caches type information for the packages of the opened files in a view.
	pcache *packageCache

	// workspace
	space *Workspace
	// builtinPkg is the AST package used to resolve builtin types.
	builtinPkg *ast.Package

	// ignoredURIs is the set of URIs of files that we ignore.
	ignoredURIs map[span.URI]struct{}
}

type metadataCache struct {
	mu       sync.Mutex
	packages map[string]*metadata
}

type metadata struct {
	id, pkgPath, name string
	files             []string
	typesSizes        types.Sizes
	parents, children map[string]bool
}

type packageCache struct {
	mu       sync.Mutex
	packages map[string]*entry
}

type entry struct {
	pkg   *pkg
	err   error
	ready chan struct{} // closed to broadcast ready condition
}

func (v *view) Session() source.Session {
	return v.session
}

// Name returns the user visible name of this view.
func (v *view) Name() string {
	return v.name
}

// Folder returns the root of this view.
func (v *view) Folder() span.URI {
	return v.folder
}

// Config returns the configuration used for the view's interaction with the
// go/packages API. It is shared across all views.
func (v *view) buildConfig() *packages.Config {
	//TODO:should we cache the config and/or overlay somewhere?
	folderPath, err := v.folder.Filename()
	if err != nil {
		folderPath = ""
	}
	return &packages.Config{
		Context: v.backgroundCtx,
		Dir:     folderPath,
		Env:     v.env,
		Mode: packages.NeedName |
			packages.NeedFiles |
			packages.NeedCompiledGoFiles |
			packages.NeedImports |
			packages.NeedDeps |
			packages.NeedTypesSizes,
		Fset:      v.session.cache.fset,
		Overlay:   v.session.buildOverlay(),
		ParseFile: parseFile,
		Tests:     true,
	}
}

func (v *view) Env() []string {
	v.mu.Lock()
	defer v.mu.Unlock()
	return v.env
}

func (v *view) SetEnv(env []string) {
	v.mu.Lock()
	defer v.mu.Unlock()
	//TODO: this should invalidate the entire view
	v.env = env
}

func (v *view) Shutdown(ctx context.Context) {
	v.session.removeView(ctx, v)
}

func (v *view) shutdown(context.Context) {
	v.mu.Lock()
	defer v.mu.Unlock()
	if v.cancel != nil {
		v.cancel()
		v.cancel = nil
	}
}

func (v *view) BackgroundContext() context.Context {
	v.mu.Lock()
	defer v.mu.Unlock()

	return v.backgroundCtx
}

func (v *view) BuiltinPackage() *ast.Package {
	if v.builtinPkg == nil {
		v.buildBuiltinPkg()
	}
	return v.builtinPkg
}

<<<<<<< HEAD
func (v *view) Search() source.SearchFunc {
	return v.space.Search
}

func builtinPkg(cfg packages.Config) *ast.Package {
	var bpkg *ast.Package
	cfg.Mode = packages.LoadFiles
=======
func (v *view) buildBuiltinPkg() {
	v.mu.Lock()
	defer v.mu.Unlock()
	cfg := *v.buildConfig()
>>>>>>> 521d6ed3
	pkgs, _ := packages.Load(&cfg, "builtin")
	if len(pkgs) != 1 {
		v.builtinPkg, _ = ast.NewPackage(cfg.Fset, nil, nil, nil)
		return
	}
	pkg := pkgs[0]
	files := make(map[string]*ast.File)
	for _, filename := range pkg.GoFiles {
		file, err := parser.ParseFile(cfg.Fset, filename, nil, parser.ParseComments)
		if err != nil {
			v.builtinPkg, _ = ast.NewPackage(cfg.Fset, nil, nil, nil)
			return
		}
		files[filename] = file
		v.ignoredURIs[span.NewURI(filename)] = struct{}{}
	}
	v.builtinPkg, _ = ast.NewPackage(cfg.Fset, files, nil, nil)
}

// SetContent sets the overlay contents for a file.
func (v *view) SetContent(ctx context.Context, uri span.URI, content []byte) error {
	v.mu.Lock()
	defer v.mu.Unlock()

	// Cancel all still-running previous requests, since they would be
	// operating on stale data.
	v.cancel()
	v.backgroundCtx, v.cancel = context.WithCancel(v.baseCtx)

	v.contentChanges[uri] = func() {
		v.applyContentChange(uri, content)
	}

	return nil
}

// applyContentChanges applies all of the changed content stored in the view.
// It is assumed that the caller has locked both the view's and the mcache's
// mutexes.
func (v *view) applyContentChanges(ctx context.Context) error {
	if ctx.Err() != nil {
		return ctx.Err()
	}

	v.pcache.mu.Lock()
	defer v.pcache.mu.Unlock()

	for uri, change := range v.contentChanges {
		change()
		delete(v.contentChanges, uri)
	}

	return nil
}

// setContent applies a content update for a given file. It assumes that the
// caller is holding the view's mutex.
func (v *view) applyContentChange(uri span.URI, content []byte) {
	f, err := v.getFile(uri)
	if err != nil {
		return
	}
	f.setContent(content)
}

func (f *goFile) setContent(content []byte) {
	f.content = content

	// TODO(rstambler): Should we recompute these here?
	f.ast = nil
	f.token = nil

	// Remove the package and all of its reverse dependencies from the cache.
	if f.pkg != nil {
		f.view.remove(f.pkg.pkgPath, map[string]struct{}{})
	}

	switch {
	case f.active && content == nil:
		// The file was active, so we need to forget its content.
		f.active = false
		f.view.session.setOverlay(f.URI(), nil)
		f.content = nil
	case content != nil:
		// This is an active overlay, so we update the map.
		f.active = true
		f.view.session.setOverlay(f.URI(), f.content)
	}
}

// remove invalidates a package and its reverse dependencies in the view's
// package cache. It is assumed that the caller has locked both the mutexes
// of both the mcache and the pcache.
func (v *view) remove(pkgPath string, seen map[string]struct{}) {
	if _, ok := seen[pkgPath]; ok {
		return
	}
	m, ok := v.mcache.packages[pkgPath]
	if !ok {
		return
	}
	seen[pkgPath] = struct{}{}
	for parentPkgPath := range m.parents {
		v.remove(parentPkgPath, seen)
	}
	// All of the files in the package may also be holding a pointer to the
	// invalidated package.
	for _, filename := range m.files {
		if f, _ := v.findFile(span.FileURI(filename)); f != nil {
			if gof, ok := f.(*goFile); ok {
				gof.pkg = nil
			}
		}
	}
	delete(v.pcache.packages, pkgPath)
}

// FindFile returns the file if the given URI is already a part of the view.
func (v *view) FindFile(ctx context.Context, uri span.URI) source.File {
	v.mu.Lock()
	defer v.mu.Unlock()
	f, err := v.findFile(uri)
	if err != nil {
		return nil
	}
	return f
}

// GetFile returns a File for the given URI. It will always succeed because it
// adds the file to the managed set if needed.
func (v *view) GetFile(ctx context.Context, uri span.URI) (source.File, error) {
	v.mu.Lock()
	defer v.mu.Unlock()

	if ctx.Err() != nil {
		return nil, ctx.Err()
	}

	return v.getFile(uri)
}

// getFile is the unlocked internal implementation of GetFile.
func (v *view) getFile(uri span.URI) (viewFile, error) {
	if f, err := v.findFile(uri); err != nil {
		return nil, err
	} else if f != nil {
		return f, nil
	}
	filename, err := uri.Filename()
	if err != nil {
		return nil, err
	}
	f := &goFile{
		fileBase: fileBase{
			view:  v,
			fname: filename,
		},
	}
	v.mapFile(uri, f)
	return f, nil
}

// Ignore checks if the given URI is a URI we ignore.
// As of right now, we only ignore files in the "builtin" package.
func (v *view) Ignore(uri span.URI) bool {
	_, ok := v.ignoredURIs[uri]
	return ok
}

// findFile checks the cache for any file matching the given uri.
//
// An error is only returned for an irreparable failure, for example, if the
// filename in question does not exist.
func (v *view) findFile(uri span.URI) (viewFile, error) {
	if f := v.filesByURI[uri]; f != nil {
		// a perfect match
		return f, nil
	}
	// no exact match stored, time to do some real work
	// check for any files with the same basename
	fname, err := uri.Filename()
	if err != nil {
		return nil, err
	}
	basename := basename(fname)
	if candidates := v.filesByBase[basename]; candidates != nil {
		pathStat, err := os.Stat(fname)
		if os.IsNotExist(err) {
			return nil, err
		} else if err != nil {
			return nil, nil // the file may exist, return without an error
		}
		for _, c := range candidates {
			if cStat, err := os.Stat(c.filename()); err == nil {
				if os.SameFile(pathStat, cStat) {
					// same file, map it
					v.mapFile(uri, c)
					return c, nil
				}
			}
		}
	}
	// no file with a matching name was found, it wasn't in our cache
	return nil, nil
}

func (f *fileBase) addURI(uri span.URI) int {
	f.uris = append(f.uris, uri)
	return len(f.uris)
}

func (v *view) mapFile(uri span.URI, f viewFile) {
	v.filesByURI[uri] = f
	if f.addURI(uri) == 1 {
		basename := basename(f.filename())
		v.filesByBase[basename] = append(v.filesByBase[basename], f)
	}
}<|MERGE_RESOLUTION|>--- conflicted
+++ resolved
@@ -8,6 +8,7 @@
 	"context"
 	"go/ast"
 	"go/parser"
+	"go/token"
 	"go/types"
 	"os"
 	"sync"
@@ -173,20 +174,10 @@
 	return v.builtinPkg
 }
 
-<<<<<<< HEAD
-func (v *view) Search() source.SearchFunc {
-	return v.space.Search
-}
-
-func builtinPkg(cfg packages.Config) *ast.Package {
-	var bpkg *ast.Package
-	cfg.Mode = packages.LoadFiles
-=======
 func (v *view) buildBuiltinPkg() {
 	v.mu.Lock()
 	defer v.mu.Unlock()
 	cfg := *v.buildConfig()
->>>>>>> 521d6ed3
 	pkgs, _ := packages.Load(&cfg, "builtin")
 	if len(pkgs) != 1 {
 		v.builtinPkg, _ = ast.NewPackage(cfg.Fset, nil, nil, nil)
@@ -404,4 +395,12 @@
 		basename := basename(f.filename())
 		v.filesByBase[basename] = append(v.filesByBase[basename], f)
 	}
+}
+
+func (v *view) Search() source.SearchFunc {
+	return v.space.Search
+}
+
+func (v *view) FileSet() *token.FileSet {
+	return v.session.cache.fset
 }