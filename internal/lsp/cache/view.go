--- conflicted
+++ resolved
@@ -401,7 +401,6 @@
 	}
 }
 
-<<<<<<< HEAD
 func (v *view) Search() source.SearchFunc {
 	return v.space.Search
 }
@@ -409,9 +408,8 @@
 func (v *view) FileSet() *token.FileSet {
 	return v.session.cache.fset
 }
-=======
+
 type debugView struct{ *view }
 
 func (v debugView) ID() string             { return v.id }
-func (v debugView) Session() debug.Session { return debugSession{v.session} }
->>>>>>> 755ce86c
+func (v debugView) Session() debug.Session { return debugSession{v.session} }