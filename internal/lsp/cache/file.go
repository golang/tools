--- conflicted
+++ resolved
@@ -18,14 +18,10 @@
 
 // File holds all the information we know about a file.
 type File struct {
-<<<<<<< HEAD
-	uri     span.URI
-=======
 	uris     []span.URI
 	filename string
 	basename string
 
->>>>>>> 8f05a32d
 	view    *View
 	active  bool
 	content []byte
@@ -36,17 +32,12 @@
 	imports []*ast.ImportSpec
 }
 
-<<<<<<< HEAD
-func (f *File) URI() span.URI {
-	return f.uri
-=======
 func basename(filename string) string {
 	return strings.ToLower(filepath.Base(filename))
 }
 
 func (f *File) URI() span.URI {
 	return f.uris[0]
->>>>>>> 8f05a32d
 }
 
 // GetContent returns the contents of the file, reading it from file system if needed.
@@ -70,11 +61,7 @@
 	defer f.view.mu.Unlock()
 
 	if f.token == nil || len(f.view.contentChanges) > 0 {
-<<<<<<< HEAD
-		if _, err := f.view.parse(ctx, f.uri); err != nil {
-=======
 		if _, err := f.view.parse(ctx, f); err != nil {
->>>>>>> 8f05a32d
 			return nil
 		}
 	}
@@ -86,11 +73,7 @@
 	defer f.view.mu.Unlock()
 
 	if f.ast == nil || len(f.view.contentChanges) > 0 {
-<<<<<<< HEAD
-		if _, err := f.view.parse(ctx, f.uri); err != nil {
-=======
 		if _, err := f.view.parse(ctx, f); err != nil {
->>>>>>> 8f05a32d
 			return nil
 		}
 	}
@@ -101,11 +84,7 @@
 	f.view.mu.Lock()
 	defer f.view.mu.Unlock()
 	if f.pkg == nil || len(f.view.contentChanges) > 0 {
-<<<<<<< HEAD
-		errs, err := f.view.parse(ctx, f.uri)
-=======
 		errs, err := f.view.parse(ctx, f)
->>>>>>> 8f05a32d
 		if err != nil {
 			// Create diagnostics for errors if we are able to.
 			if len(errs) > 0 {
@@ -134,15 +113,7 @@
 		}
 	}
 	// We don't know the content yet, so read it.
-<<<<<<< HEAD
-	filename, err := f.uri.Filename()
-	if err != nil {
-		return
-	}
-	content, err := ioutil.ReadFile(filename)
-=======
 	content, err := ioutil.ReadFile(f.filename)
->>>>>>> 8f05a32d
 	if err != nil {
 		return
 	}
