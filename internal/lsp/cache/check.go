package cache

import (
	"context"
	"fmt"
	"go/ast"
	"go/parser"
	"go/scanner"
	"go/types"

	"golang.org/x/tools/go/analysis"
	"golang.org/x/tools/go/packages"
	"golang.org/x/tools/internal/span"
)

func (v *View) parse(ctx context.Context, f *File) ([]packages.Error, error) {
	v.mcache.mu.Lock()
	defer v.mcache.mu.Unlock()

	// Apply any queued-up content changes.
	if err := v.applyContentChanges(ctx); err != nil {
		return nil, err
	}

	// If the package for the file has not been invalidated by the application
	// of the pending changes, there is no need to continue.
	if f.isPopulated() {
		return nil, nil
	}
	// Check if the file's imports have changed. If they have, update the
	// metadata by calling packages.Load.
	if errs, err := v.checkMetadata(ctx, f); err != nil {
		return errs, err
	}
	if f.meta == nil {
		return nil, fmt.Errorf("no metadata found for %v", f.filename)
	}
	imp := &importer{
		view: v,
		seen: make(map[string]struct{}),
		ctx:  ctx,
	}
	// Start prefetching direct imports.
	for importPath := range f.meta.children {
		go imp.Import(importPath)
	}
	// Type-check package.
	pkg, err := imp.typeCheck(f.meta.pkgPath)
	if pkg == nil || pkg.GetTypes() == nil {
		return nil, err
	}

	// If we still have not found the package for the file, something is wrong.
	if f.pkg == nil {
		return nil, fmt.Errorf("parse: no package found for %v", f.filename)
	}
	return nil, nil
}

func (v *View) checkMetadata(ctx context.Context, f *File) ([]packages.Error, error) {
	if v.reparseImports(ctx, f, f.filename) {
		cfg := v.Config
		cfg.Mode = packages.LoadImports | packages.NeedTypesSizes
		pkgs, err := packages.Load(&cfg, fmt.Sprintf("file=%s", f.filename))
		if len(pkgs) == 0 {
			if err == nil {
				err = fmt.Errorf("no packages found for %s", f.filename)
			}
			// Return this error as a diagnostic to the user.
			return []packages.Error{
				{
					Msg:  err.Error(),
					Kind: packages.ListError,
				},
			}, err
		}
		for _, pkg := range pkgs {
			// If the package comes back with errors from `go list`, don't bother
			// type-checking it.
			if len(pkg.Errors) > 0 {
				return pkg.Errors, fmt.Errorf("package %s has errors, skipping type-checking", pkg.PkgPath)
			}
			v.link(pkg.PkgPath, pkg, nil)
		}
	}
	return nil, nil
}

// reparseImports reparses a file's import declarations to determine if they
// have changed.
func (v *View) reparseImports(ctx context.Context, f *File, filename string) bool {
	if f.meta == nil {
		return true
	}
	// Get file content in case we don't already have it?
	f.read(ctx)
	parsed, _ := parser.ParseFile(v.Config.Fset, filename, f.content, parser.ImportsOnly)
	if parsed == nil {
		return true
	}
	if len(f.imports) != len(parsed.Imports) {
		return true
	}
	for i, importSpec := range f.imports {
		if importSpec.Path.Value != f.imports[i].Path.Value {
			return true
		}
	}
	return false
}

func (v *View) link(pkgPath string, pkg *packages.Package, parent *metadata) *metadata {
	m, ok := v.mcache.packages[pkgPath]
	if !ok {
		m = &metadata{
			pkgPath:    pkgPath,
			id:         pkg.ID,
			typesSizes: pkg.TypesSizes,
			parents:    make(map[string]bool),
			children:   make(map[string]bool),
		}
		v.mcache.packages[pkgPath] = m
	}
	// Reset any field that could have changed across calls to packages.Load.
	m.name = pkg.Name
	m.files = pkg.CompiledGoFiles
	for _, filename := range m.files {
		if f, _ := v.getFile(span.FileURI(filename)); f != nil {
			f.meta = m
		}
	}
	// Connect the import graph.
	if parent != nil {
		m.parents[parent.pkgPath] = true
		parent.children[pkgPath] = true
	}
	for importPath, importPkg := range pkg.Imports {
		if _, ok := m.children[importPath]; !ok {
			v.link(importPath, importPkg, m)
		}
	}
	// Clear out any imports that have been removed.
	for importPath := range m.children {
		if _, ok := pkg.Imports[importPath]; !ok {
			delete(m.children, importPath)
			if child, ok := v.mcache.packages[importPath]; ok {
				delete(child.parents, pkgPath)
			}
		}
	}
	return m
}

type importer struct {
	view *View

	// seen maintains the set of previously imported packages.
	// If we have seen a package that is already in this map, we have a circular import.
	seen map[string]struct{}

	ctx context.Context
}

func (imp *importer) Import(pkgPath string) (*types.Package, error) {
	if _, ok := imp.seen[pkgPath]; ok {
		return nil, fmt.Errorf("circular import detected")
	}
	imp.view.pcache.mu.Lock()
	e, ok := imp.view.pcache.packages[pkgPath]
	if ok {
		// cache hit
		imp.view.pcache.mu.Unlock()
		// wait for entry to become ready
		<-e.ready
	} else {
		// cache miss
		e = &entry{ready: make(chan struct{})}
		imp.view.pcache.packages[pkgPath] = e
		imp.view.pcache.mu.Unlock()

		// This goroutine becomes responsible for populating
		// the entry and broadcasting its readiness.
		e.pkg, e.err = imp.typeCheck(pkgPath)
		close(e.ready)
	}
	if e.err != nil {
		return nil, e.err
	}
	return e.pkg.types, nil
}

func (imp *importer) typeCheck(pkgPath string) (*Package, error) {
	meta, ok := imp.view.mcache.packages[pkgPath]
	if !ok {
		return nil, fmt.Errorf("no metadata for %v", pkgPath)
	}
	// Use the default type information for the unsafe package.
	var typ *types.Package
	if meta.pkgPath == "unsafe" {
		typ = types.Unsafe
	} else {
		typ = types.NewPackage(meta.pkgPath, meta.name)
	}
	pkg := &Package{
		id:         meta.id,
		pkgPath:    meta.pkgPath,
		files:      meta.files,
		imports:    make(map[string]*Package),
		types:      typ,
		typesSizes: meta.typesSizes,
		typesInfo: &types.Info{
			Types:      make(map[ast.Expr]types.TypeAndValue),
			Defs:       make(map[*ast.Ident]types.Object),
			Uses:       make(map[*ast.Ident]types.Object),
			Implicits:  make(map[ast.Node]types.Object),
			Selections: make(map[*ast.SelectorExpr]*types.Selection),
			Scopes:     make(map[ast.Node]*types.Scope),
		},
		analyses: make(map[*analysis.Analyzer]*analysisEntry),
	}
	appendError := func(err error) {
		imp.view.appendPkgError(pkg, err)
	}
	files, errs := imp.parseFiles(meta.files)
	for _, err := range errs {
		appendError(err)
	}
	pkg.syntax = files

	// Handle circular imports by copying previously seen imports.
	seen := make(map[string]struct{})
	for k, v := range imp.seen {
		seen[k] = v
	}
	seen[pkgPath] = struct{}{}

	cfg := &types.Config{
		Error: appendError,
		Importer: &importer{
			view: imp.view,
			seen: seen,
			ctx:  imp.ctx,
		},
	}
	check := types.NewChecker(cfg, imp.view.Config.Fset, pkg.types, pkg.typesInfo)
	check.Files(pkg.syntax)

	// Add every file in this package to our cache.
	imp.view.cachePackage(imp.ctx, pkg, meta)

	return pkg, nil
}

func (v *View) cachePackage(ctx context.Context, pkg *Package, meta *metadata) {
	for _, file := range pkg.GetSyntax() {
		// TODO: If a file is in multiple packages, which package do we store?
		if !file.Pos().IsValid() {
			v.Logger().Errorf(ctx, "invalid position for file %v", file.Name)
			continue
		}
		tok := v.Config.Fset.File(file.Pos())
		if tok == nil {
			v.Logger().Errorf(ctx, "no token.File for %v", file.Name)
			continue
		}
		fURI := span.FileURI(tok.Name())
		f, err := v.getFile(fURI)
		if err != nil {
			v.Logger().Errorf(ctx, "no file: %v", err)
			continue
		}
		f.token = tok
		f.ast = file
		f.imports = f.ast.Imports
		f.pkg = pkg
	}

	v.pcache.mu.Lock()
	defer v.pcache.mu.Unlock()

	// Cache the entry for this package.
	// All dependencies are cached through calls to *imp.Import.
	e := &entry{
		pkg:   pkg,
		err:   nil,
		ready: make(chan struct{}),
	}
	close(e.ready)
	v.pcache.packages[pkg.pkgPath] = e

	// Set imports of package to correspond to cached packages.
	// We lock the package cache, but we shouldn't get any inconsistencies
	// because we are still holding the lock on the view.
	for importPath := range meta.children {
		if importEntry, ok := v.pcache.packages[importPath]; ok {
			pkg.imports[importPath] = importEntry.pkg
		}
	}
<<<<<<< HEAD

	imp.view.gcache.Put(pkg)

	return pkg, nil
=======
>>>>>>> 80b1e874
}

func (v *View) appendPkgError(pkg *Package, err error) {
	if err == nil {
		return
	}
	var errs []packages.Error
	switch err := err.(type) {
	case *scanner.Error:
		errs = append(errs, packages.Error{
			Pos:  err.Pos.String(),
			Msg:  err.Msg,
			Kind: packages.ParseError,
		})
	case scanner.ErrorList:
		// The first parser error is likely the root cause of the problem.
		if err.Len() > 0 {
			errs = append(errs, packages.Error{
				Pos:  err[0].Pos.String(),
				Msg:  err[0].Msg,
				Kind: packages.ParseError,
			})
		}
	case types.Error:
		errs = append(errs, packages.Error{
			Pos:  v.Config.Fset.Position(err.Pos).String(),
			Msg:  err.Msg,
			Kind: packages.TypeError,
		})
	}
	pkg.errors = append(pkg.errors, errs...)
}<|MERGE_RESOLUTION|>--- conflicted
+++ resolved
@@ -296,13 +296,8 @@
 			pkg.imports[importPath] = importEntry.pkg
 		}
 	}
-<<<<<<< HEAD
-
-	imp.view.gcache.Put(pkg)
-
-	return pkg, nil
-=======
->>>>>>> 80b1e874
+
+	v.space.Put(pkg)
 }
 
 func (v *View) appendPkgError(pkg *Package, err error) {
