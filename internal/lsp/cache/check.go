// Copyright 2019 The Go Authors. All rights reserved.
// Use of this source code is governed by a BSD-style
// license that can be found in the LICENSE file.

package cache

import (
	"context"
	"fmt"
	"go/ast"
	"go/scanner"
	"go/token"
	"go/types"
	"sync"

	"golang.org/x/tools/go/analysis"
	"golang.org/x/tools/go/packages"
	"golang.org/x/tools/internal/lsp/source"
	"golang.org/x/tools/internal/lsp/telemetry"
	"golang.org/x/tools/internal/lsp/telemetry/log"
	"golang.org/x/tools/internal/lsp/telemetry/trace"
	"golang.org/x/tools/internal/span"
)

type importer struct {
	view *view

	// seen maintains the set of previously imported packages.
	// If we have seen a package that is already in this map, we have a circular import.
	seen map[packageID]struct{}

	// topLevelPkgID is the ID of the package from which type-checking began.
	topLevelPkgID packageID

	ctx  context.Context
	fset *token.FileSet
}

func (imp *importer) Import(pkgPath string) (*types.Package, error) {
	ctx := imp.ctx
	id, ok := imp.view.mcache.ids[packagePath(pkgPath)]
	if !ok {
		return nil, fmt.Errorf("no known ID for %s", pkgPath)
	}
	pkg, err := imp.getPkg(ctx, id)
	if err != nil {
		return nil, err
	}
	return pkg.types, nil
}

func (imp *importer) getPkg(ctx context.Context, id packageID) (*pkg, error) {
	if _, ok := imp.seen[id]; ok {
		return nil, fmt.Errorf("circular import detected")
	}
	imp.view.pcache.mu.Lock()
	e, ok := imp.view.pcache.packages[id]

	if ok {
		// cache hit
		imp.view.pcache.mu.Unlock()
		// wait for entry to become ready
		<-e.ready
	} else {
		// cache miss
		e = &entry{ready: make(chan struct{})}
		imp.view.pcache.packages[id] = e
		imp.view.pcache.mu.Unlock()

		// This goroutine becomes responsible for populating
		// the entry and broadcasting its readiness.
		e.pkg, e.err = imp.typeCheck(ctx, id)
		if e.err != nil {
			// Don't cache failed packages. If we didn't successfully cache the package
			// in each file, then this pcache entry won't get invalidated as those files
			// change.
			imp.view.pcache.mu.Lock()
			if imp.view.pcache.packages[id] == e {
				delete(imp.view.pcache.packages, id)
			}
			imp.view.pcache.mu.Unlock()
		}
		close(e.ready)
	}

	if e.err != nil {
		// If the import had been previously canceled, and that error cached, try again.
		if e.err == context.Canceled && ctx.Err() == nil {
			return imp.getPkg(ctx, id)
		}
		return nil, e.err
	}

	return e.pkg, nil
}

func (imp *importer) typeCheck(ctx context.Context, id packageID) (*pkg, error) {
	ctx, done := trace.StartSpan(ctx, "cache.importer.typeCheck")
	defer done()
	meta, ok := imp.view.mcache.packages[id]
	if !ok {
		return nil, fmt.Errorf("no metadata for %v", id)
	}
	pkg := &pkg{
		id:         meta.id,
		pkgPath:    meta.pkgPath,
		imports:    make(map[packagePath]*pkg),
		typesSizes: meta.typesSizes,
		typesInfo: &types.Info{
			Types:      make(map[ast.Expr]types.TypeAndValue),
			Defs:       make(map[*ast.Ident]types.Object),
			Uses:       make(map[*ast.Ident]types.Object),
			Implicits:  make(map[ast.Node]types.Object),
			Selections: make(map[*ast.SelectorExpr]*types.Selection),
			Scopes:     make(map[ast.Node]*types.Scope),
		},
		analyses: make(map[*analysis.Analyzer]*analysisEntry),
	}

	// Ignore function bodies for any dependency packages.
	mode := source.ParseFull
	if imp.topLevelPkgID != pkg.id {
		mode = source.ParseExported
	}
	var (
		files  = make([]*ast.File, len(meta.files))
		errors = make([]error, len(meta.files))
		wg     sync.WaitGroup
	)
	for _, filename := range meta.files {
		uri := span.FileURI(filename)
		f, err := imp.view.getFile(ctx, uri)
		if err != nil {
			log.Error(ctx, "unable to get file", err, telemetry.File.Of(f.URI()))
			continue
		}
		pkg.files = append(pkg.files, imp.view.session.cache.ParseGoHandle(f.Handle(ctx), mode))
	}
	for i, ph := range pkg.files {
		wg.Add(1)
		go func(i int, ph source.ParseGoHandle) {
			defer wg.Done()

			files[i], errors[i] = ph.Parse(ctx)
		}(i, ph)
	}
	wg.Wait()

	var i int
	for _, f := range files {
		if f != nil {
			files[i] = f
			i++
		}
	}
	for _, err := range errors {
		if err == context.Canceled {
			return nil, err
		}
		if err != nil {
			imp.view.session.cache.appendPkgError(pkg, err)
		}
	}

	// Use the default type information for the unsafe package.
	if meta.pkgPath == "unsafe" {
		pkg.types = types.Unsafe
	} else if len(files) == 0 { // not the unsafe package, no parsed files
		return nil, fmt.Errorf("no parsed files for package %s", pkg.pkgPath)
	} else {
		pkg.types = types.NewPackage(string(meta.pkgPath), meta.name)
	}

	// Handle circular imports by copying previously seen imports.
	seen := make(map[packageID]struct{})
	for k, v := range imp.seen {
		seen[k] = v
	}
	seen[id] = struct{}{}

	cfg := &types.Config{
		Error: func(err error) {
			imp.view.session.cache.appendPkgError(pkg, err)
		},
		IgnoreFuncBodies: mode == source.ParseExported,
		Importer: &importer{
			view:          imp.view,
			ctx:           ctx,
			fset:          imp.fset,
			topLevelPkgID: imp.topLevelPkgID,
			seen:          seen,
		},
	}
	check := types.NewChecker(cfg, imp.fset, pkg.types, pkg.typesInfo)

	// Ignore type-checking errors.
	check.Files(files)

	// Add every file in this package to our cache.
	if err := imp.cachePackage(ctx, pkg, meta, mode); err != nil {
		return nil, err
	}

	return pkg, nil
}

func (imp *importer) cachePackage(ctx context.Context, pkg *pkg, meta *metadata, mode source.ParseMode) error {
	for _, ph := range pkg.files {
		uri := ph.File().Identity().URI
		f, err := imp.view.getFile(ctx, uri)
		if err != nil {
			return fmt.Errorf("no such file %s: %v", uri, err)
		}
		gof, ok := f.(*goFile)
		if !ok {
			return fmt.Errorf("non Go file %s", uri)
		}
		if err := imp.cachePerFile(gof, ph, pkg); err != nil {
			return fmt.Errorf("failed to cache file %s: %v", gof.URI(), err)
		}
	}

	// Set imports of package to correspond to cached packages.
	// We lock the package cache, but we shouldn't get any inconsistencies
	// because we are still holding the lock on the view.
	for importPath := range meta.children {
		importPkg, err := imp.getPkg(ctx, importPath)
		if err != nil {
			continue
		}
		pkg.imports[importPkg.pkgPath] = importPkg
	}

	return nil
}

func (imp *importer) cachePerFile(gof *goFile, ph source.ParseGoHandle, p *pkg) error {
	gof.mu.Lock()
	defer gof.mu.Unlock()

	// Set the package even if we failed to parse the file.
	if gof.pkgs == nil {
		gof.pkgs = make(map[packageID]*pkg)
	}
	gof.pkgs[p.id] = p

	file, err := ph.Parse(imp.ctx)
	if file == nil {
		return fmt.Errorf("no AST for %s: %v", ph.File().Identity().URI, err)
	}
<<<<<<< HEAD

	imp.view.space.Put(p)
	gof.token = tok
	gof.imports = gof.ast.file.Imports
=======
	gof.imports = file.Imports
>>>>>>> e377ae9d
	return nil
}

func (c *cache) appendPkgError(pkg *pkg, err error) {
	if err == nil {
		return
	}
	var errs []packages.Error
	switch err := err.(type) {
	case *scanner.Error:
		errs = append(errs, packages.Error{
			Pos:  err.Pos.String(),
			Msg:  err.Msg,
			Kind: packages.ParseError,
		})
	case scanner.ErrorList:
		// The first parser error is likely the root cause of the problem.
		if err.Len() > 0 {
			errs = append(errs, packages.Error{
				Pos:  err[0].Pos.String(),
				Msg:  err[0].Msg,
				Kind: packages.ParseError,
			})
		}
	case types.Error:
		errs = append(errs, packages.Error{
			Pos:  c.FileSet().Position(err.Pos).String(),
			Msg:  err.Msg,
			Kind: packages.TypeError,
		})
	}
	pkg.errors = append(pkg.errors, errs...)
}<|MERGE_RESOLUTION|>--- conflicted
+++ resolved
@@ -248,14 +248,9 @@
 	if file == nil {
 		return fmt.Errorf("no AST for %s: %v", ph.File().Identity().URI, err)
 	}
-<<<<<<< HEAD
 
 	imp.view.space.Put(p)
-	gof.token = tok
-	gof.imports = gof.ast.file.Imports
-=======
 	gof.imports = file.Imports
->>>>>>> e377ae9d
 	return nil
 }
 
