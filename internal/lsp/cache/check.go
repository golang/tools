// Copyright 2019 The Go Authors. All rights reserved.
// Use of this source code is governed by a BSD-style
// license that can be found in the LICENSE file.

package cache

import (
	"context"
	"fmt"
	"go/ast"
	"go/scanner"
	"go/token"
	"go/types"
	"sync"

	"golang.org/x/tools/go/analysis"
	"golang.org/x/tools/go/packages"
	"golang.org/x/tools/internal/lsp/source"
	"golang.org/x/tools/internal/span"
)

type importer struct {
	view *view

	// seen maintains the set of previously imported packages.
	// If we have seen a package that is already in this map, we have a circular import.
	seen map[packageID]struct{}

	// topLevelPkgID is the ID of the package from which type-checking began.
	topLevelPkgID packageID

	ctx  context.Context
	fset *token.FileSet
}

func (imp *importer) Import(pkgPath string) (*types.Package, error) {
	id, ok := imp.view.mcache.ids[packagePath(pkgPath)]
	if !ok {
		return nil, fmt.Errorf("no known ID for %s", pkgPath)
	}
	pkg, err := imp.getPkg(id)
	if err != nil {
		return nil, err
	}
	return pkg.types, nil
}

func (imp *importer) getPkg(id packageID) (*pkg, error) {
	if _, ok := imp.seen[id]; ok {
		return nil, fmt.Errorf("circular import detected")
	}
	imp.view.pcache.mu.Lock()
	e, ok := imp.view.pcache.packages[id]

	if ok {
		// cache hit
		imp.view.pcache.mu.Unlock()
		// wait for entry to become ready
		<-e.ready
	} else {
		// cache miss
		e = &entry{ready: make(chan struct{})}
		imp.view.pcache.packages[id] = e
		imp.view.pcache.mu.Unlock()

		// This goroutine becomes responsible for populating
		// the entry and broadcasting its readiness.
		e.pkg, e.err = imp.typeCheck(id)
		close(e.ready)
	}

	if e.err != nil {
		// If the import had been previously canceled, and that error cached, try again.
		if e.err == context.Canceled && imp.ctx.Err() == nil {
			imp.view.pcache.mu.Lock()
			// Clear out canceled cache entry if it is still there.
			if imp.view.pcache.packages[id] == e {
				delete(imp.view.pcache.packages, id)
			}
			imp.view.pcache.mu.Unlock()
			return imp.getPkg(id)
		}
		return nil, e.err
	}

	return e.pkg, nil
}

func (imp *importer) typeCheck(id packageID) (*pkg, error) {
	meta, ok := imp.view.mcache.packages[id]
	if !ok {
		return nil, fmt.Errorf("no metadata for %v", id)
	}
	pkg := &pkg{
		id:         meta.id,
		pkgPath:    meta.pkgPath,
		imports:    make(map[packagePath]*pkg),
		typesSizes: meta.typesSizes,
		typesInfo: &types.Info{
			Types:      make(map[ast.Expr]types.TypeAndValue),
			Defs:       make(map[*ast.Ident]types.Object),
			Uses:       make(map[*ast.Ident]types.Object),
			Implicits:  make(map[ast.Node]types.Object),
			Selections: make(map[*ast.SelectorExpr]*types.Selection),
			Scopes:     make(map[ast.Node]*types.Scope),
		},
		analyses: make(map[*analysis.Analyzer]*analysisEntry),
	}

	// Ignore function bodies for any dependency packages.
	mode := source.ParseFull
	if imp.topLevelPkgID != pkg.id {
		mode = source.ParseExported
	}
	var (
		files []*astFile
		phs   []source.ParseGoHandle
		wg    sync.WaitGroup
	)
	for _, filename := range meta.files {
		uri := span.FileURI(filename)
		f, err := imp.view.getFile(uri)
		if err != nil {
			continue
		}
		ph := imp.view.session.cache.ParseGoHandle(f.Handle(imp.ctx), mode)
		phs = append(phs, ph)
		files = append(files, &astFile{
			uri:       ph.File().Identity().URI,
			isTrimmed: mode == source.ParseExported,
			ph:        ph,
		})
	}
	for i, ph := range phs {
		wg.Add(1)
		go func(i int, ph source.ParseGoHandle) {
			defer wg.Done()

			files[i].file, files[i].err = ph.Parse(imp.ctx)
		}(i, ph)
	}
	wg.Wait()

	for _, f := range files {
		pkg.files = append(pkg.files, f)

		if f.err != nil {
			if f.err == context.Canceled {
				return nil, f.err
			}
			imp.view.session.cache.appendPkgError(pkg, f.err)
		}
	}

	// Use the default type information for the unsafe package.
	if meta.pkgPath == "unsafe" {
		pkg.types = types.Unsafe
	} else if len(files) == 0 { // not the unsafe package, no parsed files
		return nil, fmt.Errorf("no parsed files for package %s", pkg.pkgPath)
	} else {
		pkg.types = types.NewPackage(string(meta.pkgPath), meta.name)
	}

	// Handle circular imports by copying previously seen imports.
	seen := make(map[packageID]struct{})
	for k, v := range imp.seen {
		seen[k] = v
	}
	seen[id] = struct{}{}

	cfg := &types.Config{
		Error: func(err error) {
			imp.view.session.cache.appendPkgError(pkg, err)
		},
		IgnoreFuncBodies: mode == source.ParseExported,
		Importer: &importer{
			view:          imp.view,
			ctx:           imp.ctx,
			fset:          imp.fset,
			topLevelPkgID: imp.topLevelPkgID,
			seen:          seen,
		},
	}
	check := types.NewChecker(cfg, imp.fset, pkg.types, pkg.typesInfo)

	// Ignore type-checking errors.
	check.Files(pkg.GetSyntax())

	// Add every file in this package to our cache.
	imp.cachePackage(imp.ctx, pkg, meta, mode)

	return pkg, nil
}

func (imp *importer) cachePackage(ctx context.Context, pkg *pkg, meta *metadata, mode source.ParseMode) {
	for _, file := range pkg.files {
		f, err := imp.view.getFile(file.uri)
		if err != nil {
			imp.view.session.log.Errorf(ctx, "no file: %v", err)
			continue
		}
		gof, ok := f.(*goFile)
		if !ok {
			imp.view.session.log.Errorf(ctx, "%v is not a Go file", file.uri)
			continue
		}
		if err := imp.cachePerFile(gof, file, pkg); err != nil {
			imp.view.session.log.Errorf(ctx, "failed to cache file %s: %v", gof.URI(), err)
		}
	}

	// Set imports of package to correspond to cached packages.
	// We lock the package cache, but we shouldn't get any inconsistencies
	// because we are still holding the lock on the view.
	for importPath := range meta.children {
		importPkg, err := imp.getPkg(importPath)
		if err != nil {
			continue
		}
		pkg.imports[importPkg.pkgPath] = importPkg
	}
}

func (imp *importer) cachePerFile(gof *goFile, file *astFile, p *pkg) error {
	gof.mu.Lock()
	defer gof.mu.Unlock()

	// Set the package even if we failed to parse the file.
	if gof.pkgs == nil {
		gof.pkgs = make(map[packageID]*pkg)
	}
	gof.pkgs[p.id] = p

	// Get the AST for the file.
	gof.ast = file
	if gof.ast == nil {
		return fmt.Errorf("no AST information for %s", file.uri)
	}
	if gof.ast.file == nil {
		return fmt.Errorf("no AST for %s", file.uri)
	}
	// Get the *token.File directly from the AST.
	pos := gof.ast.file.Pos()
	if !pos.IsValid() {
		return fmt.Errorf("AST for %s has an invalid position", file.uri)
	}
	tok := imp.view.session.cache.FileSet().File(pos)
	if tok == nil {
		return fmt.Errorf("no *token.File for %s", file.uri)
	}
<<<<<<< HEAD

	imp.view.space.Put(p)
=======
	gof.token = tok
	gof.imports = gof.ast.file.Imports
	return nil
>>>>>>> 212fb13d
}

func (c *cache) appendPkgError(pkg *pkg, err error) {
	if err == nil {
		return
	}
	var errs []packages.Error
	switch err := err.(type) {
	case *scanner.Error:
		errs = append(errs, packages.Error{
			Pos:  err.Pos.String(),
			Msg:  err.Msg,
			Kind: packages.ParseError,
		})
	case scanner.ErrorList:
		// The first parser error is likely the root cause of the problem.
		if err.Len() > 0 {
			errs = append(errs, packages.Error{
				Pos:  err[0].Pos.String(),
				Msg:  err[0].Msg,
				Kind: packages.ParseError,
			})
		}
	case types.Error:
		errs = append(errs, packages.Error{
			Pos:  c.FileSet().Position(err.Pos).String(),
			Msg:  err.Msg,
			Kind: packages.TypeError,
		})
	}
	pkg.errors = append(pkg.errors, errs...)
}<|MERGE_RESOLUTION|>--- conflicted
+++ resolved
@@ -248,14 +248,11 @@
 	if tok == nil {
 		return fmt.Errorf("no *token.File for %s", file.uri)
 	}
-<<<<<<< HEAD
 
 	imp.view.space.Put(p)
-=======
 	gof.token = tok
 	gof.imports = gof.ast.file.Imports
 	return nil
->>>>>>> 212fb13d
 }
 
 func (c *cache) appendPkgError(pkg *pkg, err error) {
