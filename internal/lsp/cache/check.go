--- conflicted
+++ resolved
@@ -19,11 +19,7 @@
 	"golang.org/x/tools/internal/span"
 )
 
-<<<<<<< HEAD
-func (v *View) parse(ctx context.Context, uri span.URI) ([]packages.Error, error) {
-=======
 func (v *View) parse(ctx context.Context, f *File) ([]packages.Error, error) {
->>>>>>> 8f05a32d
 	v.mcache.mu.Lock()
 	defer v.mcache.mu.Unlock()
 
@@ -32,15 +28,6 @@
 		return nil, err
 	}
 
-<<<<<<< HEAD
-	f := v.files[uri]
-
-	// This should never happen.
-	if f == nil {
-		return nil, fmt.Errorf("no file for %v", uri)
-	}
-=======
->>>>>>> 8f05a32d
 	// If the package for the file has not been invalidated by the application
 	// of the pending changes, there is no need to continue.
 	if f.isPopulated() {
@@ -52,11 +39,7 @@
 		return errs, err
 	}
 	if f.meta == nil {
-<<<<<<< HEAD
-		return nil, fmt.Errorf("no metadata found for %v", uri)
-=======
 		return nil, fmt.Errorf("no metadata found for %v", f.filename)
->>>>>>> 8f05a32d
 	}
 	imp := &importer{
 		view:     v,
@@ -76,11 +59,7 @@
 
 	// If we still have not found the package for the file, something is wrong.
 	if f.pkg == nil {
-<<<<<<< HEAD
-		return nil, fmt.Errorf("no package found for %v", uri)
-=======
 		return nil, fmt.Errorf("parse: no package found for %v", f.filename)
->>>>>>> 8f05a32d
 	}
 	return nil, nil
 }
@@ -98,15 +77,11 @@
 			continue
 		}
 		fURI := span.FileURI(tok.Name())
-<<<<<<< HEAD
-		f := v.getFile(fURI)
-=======
 		f, err := v.getFile(fURI)
 		if err != nil {
 			log.Printf("no file: %v", err)
 			continue
 		}
->>>>>>> 8f05a32d
 		f.token = tok
 		f.ast = file
 		f.imports = f.ast.Imports
@@ -115,15 +90,7 @@
 }
 
 func (v *View) checkMetadata(ctx context.Context, f *File) ([]packages.Error, error) {
-<<<<<<< HEAD
-	filename, err := f.uri.Filename()
-	if err != nil {
-		return nil, err
-	}
-	if v.reparseImports(ctx, f, filename) {
-=======
 	if v.reparseImports(ctx, f, f.filename) {
->>>>>>> 8f05a32d
 		cfg := v.Config
 		cfg.Mode = packages.LoadImports
 		pkgs, err := packages.Load(&cfg, fmt.Sprintf("file=%s", f.filename))
@@ -183,11 +150,7 @@
 	m.name = pkg.Name
 	m.files = pkg.CompiledGoFiles
 	for _, filename := range m.files {
-<<<<<<< HEAD
-		if f, ok := v.files[span.FileURI(filename)]; ok {
-=======
 		if f := v.findFile(span.FileURI(filename)); f != nil {
->>>>>>> 8f05a32d
 			f.meta = m
 		}
 	}
@@ -378,11 +341,7 @@
 		}
 
 		// First, check if we have already cached an AST for this file.
-<<<<<<< HEAD
-		f := v.files[span.FileURI(filename)]
-=======
 		f := v.findFile(span.FileURI(filename))
->>>>>>> 8f05a32d
 		var fAST *ast.File
 		if f != nil {
 			fAST = f.ast
