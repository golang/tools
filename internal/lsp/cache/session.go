// Copyright 2019 The Go Authors. All rights reserved.
// Use of this source code is governed by a BSD-style
// license that can be found in the LICENSE file.

package cache

import (
	"context"
	"fmt"
	"os"
	"sort"
	"strconv"
	"strings"
	"sync"
	"sync/atomic"

	"golang.org/x/tools/internal/lsp/debug"
	"golang.org/x/tools/internal/lsp/source"
	"golang.org/x/tools/internal/lsp/xlog"
	"golang.org/x/tools/internal/span"
)

type session struct {
	cache *cache
	id    string
	// the logger to use to communicate back with the client
	log xlog.Logger

	viewMu  sync.Mutex
	views   []*view
	viewMap map[span.URI]source.View

	overlayMu sync.Mutex
	overlays  map[span.URI]*overlay

	openFiles     sync.Map
	filesWatchMap *WatchMap
}

type overlay struct {
	session *session
	uri     span.URI
	data    []byte
	hash    string
}

func (s *session) Shutdown(ctx context.Context) {
	s.viewMu.Lock()
	defer s.viewMu.Unlock()
	for _, view := range s.views {
		view.shutdown(ctx)
	}
	s.views = nil
	s.viewMap = nil
	debug.DropSession(debugSession{s})
}

func (s *session) Cache() source.Cache {
	return s.cache
}

func (s *session) NewView(name string, folder span.URI) source.View {
	index := atomic.AddInt64(&viewIndex, 1)
	s.viewMu.Lock()
	defer s.viewMu.Unlock()
	ctx := context.Background()
	backgroundCtx, cancel := context.WithCancel(ctx)
	v := &view{
		session:       s,
		id:            strconv.FormatInt(index, 10),
		baseCtx:       ctx,
		backgroundCtx: backgroundCtx,
		cancel:        cancel,
		name:          name,
		env:           os.Environ(),
		folder:        folder,
		filesByURI:    make(map[span.URI]viewFile),
		filesByBase:   make(map[string][]viewFile),
		mcache: &metadataCache{
			packages: make(map[string]*metadata),
		},
		pcache: &packageCache{
			packages: make(map[string]*entry),
		},
		ignoredURIs: make(map[span.URI]struct{}),
	}
	// Preemptively build the builtin package,
	// so we immediately add builtin.go to the list of ignored files.
	v.buildBuiltinPkg()

	s.views = append(s.views, v)
	// we always need to drop the view map
	s.viewMap = make(map[span.URI]source.View)
<<<<<<< HEAD

	root, _ := folder.Filename()
	v.space = newWorkspace(s, root)
	v.space.Init()

=======
	debug.AddView(debugView{v})
>>>>>>> 755ce86c
	return v
}

// View returns the view by name.
func (s *session) View(name string) source.View {
	s.viewMu.Lock()
	defer s.viewMu.Unlock()
	for _, view := range s.views {
		if view.Name() == name {
			return view
		}
	}
	return nil
}

// ViewOf returns a view corresponding to the given URI.
// If the file is not already associated with a view, pick one using some heuristics.
func (s *session) ViewOf(uri span.URI) source.View {
	s.viewMu.Lock()
	defer s.viewMu.Unlock()

	// Check if we already know this file.
	if v, found := s.viewMap[uri]; found {
		return v
	}
	// Pick the best view for this file and memoize the result.
	v := s.bestView(uri)
	s.viewMap[uri] = v
	return v
}

func (s *session) Views() []source.View {
	s.viewMu.Lock()
	defer s.viewMu.Unlock()
	result := make([]source.View, len(s.views))
	for i, v := range s.views {
		result[i] = v
	}
	return result
}

// bestView finds the best view to associate a given URI with.
// viewMu must be held when calling this method.
func (s *session) bestView(uri span.URI) source.View {
	// we need to find the best view for this file
	var longest source.View
	for _, view := range s.views {
		if longest != nil && len(longest.Folder()) > len(view.Folder()) {
			continue
		}
		if strings.HasPrefix(string(uri), string(view.Folder())) {
			longest = view
		}
	}
	if longest != nil {
		return longest
	}
	// TODO: are there any more heuristics we can use?
	return s.views[0]
}

func (s *session) removeView(ctx context.Context, view *view) error {
	s.viewMu.Lock()
	defer s.viewMu.Unlock()
	// we always need to drop the view map
	s.viewMap = make(map[span.URI]source.View)
	for i, v := range s.views {
		if view == v {
			// delete this view... we don't care about order but we do want to make
			// sure we can garbage collect the view
			s.views[i] = s.views[len(s.views)-1]
			s.views[len(s.views)-1] = nil
			s.views = s.views[:len(s.views)-1]
			v.shutdown(ctx)
			return nil
		}
	}
	return fmt.Errorf("view %s for %v not found", view.Name(), view.Folder())
}

func (s *session) Logger() xlog.Logger {
	return s.log
}

func (s *session) DidOpen(uri span.URI) {
	s.openFiles.Store(uri, true)
}

func (s *session) DidSave(uri span.URI) {
}

func (s *session) DidClose(uri span.URI) {
	s.openFiles.Delete(uri)
}

func (s *session) IsOpen(uri span.URI) bool {
	_, open := s.openFiles.Load(uri)
	return open
}

func (s *session) GetFile(uri span.URI) source.FileHandle {
	if overlay := s.readOverlay(uri); overlay != nil {
		return overlay
	}
	// Fall back to the cache-level file system.
	return s.Cache().GetFile(uri)
}

func (s *session) SetOverlay(uri span.URI, data []byte) {
	s.overlayMu.Lock()
	defer func() {
		s.overlayMu.Unlock()
		s.filesWatchMap.Notify(uri)
	}()

	if data == nil {
		delete(s.overlays, uri)
		return
	}
	s.overlays[uri] = &overlay{
		session: s,
		uri:     uri,
		data:    data,
		hash:    hashContents(data),
	}
}

func (s *session) readOverlay(uri span.URI) *overlay {
	s.overlayMu.Lock()
	defer s.overlayMu.Unlock()

	// We might have the content saved in an overlay.
	if overlay, ok := s.overlays[uri]; ok {
		return overlay
	}
	return nil
}

func (s *session) buildOverlay() map[string][]byte {
	s.overlayMu.Lock()
	defer s.overlayMu.Unlock()

	overlays := make(map[string][]byte)
	for uri, overlay := range s.overlays {
		if filename, err := uri.Filename(); err == nil {
			overlays[filename] = overlay.data
		}
	}
	return overlays
}

func (o *overlay) FileSystem() source.FileSystem {
	return o.session
}

func (o *overlay) Identity() source.FileIdentity {
	return source.FileIdentity{
		URI:     o.uri,
		Version: o.hash,
	}
}

func (o *overlay) Read(ctx context.Context) ([]byte, string, error) {
	return o.data, o.hash, nil
}

type debugSession struct{ *session }

func (s debugSession) ID() string         { return s.id }
func (s debugSession) Cache() debug.Cache { return debugCache{s.cache} }
func (s debugSession) Files() []*debug.File {
	var files []*debug.File
	seen := make(map[span.URI]*debug.File)
	s.openFiles.Range(func(key interface{}, value interface{}) bool {
		uri, ok := key.(span.URI)
		if ok {
			f := &debug.File{Session: s, URI: uri}
			seen[uri] = f
			files = append(files, f)
		}
		return true
	})
	s.overlayMu.Lock()
	defer s.overlayMu.Unlock()
	for _, overlay := range s.overlays {
		f, ok := seen[overlay.uri]
		if !ok {
			f = &debug.File{Session: s, URI: overlay.uri}
			seen[overlay.uri] = f
			files = append(files, f)
		}
		f.Data = string(overlay.data)
		f.Error = nil
		f.Hash = overlay.hash
	}
	sort.Slice(files, func(i int, j int) bool {
		return files[i].URI < files[j].URI
	})
	return files
}

func (s debugSession) File(hash string) *debug.File {
	s.overlayMu.Lock()
	defer s.overlayMu.Unlock()
	for _, overlay := range s.overlays {
		if overlay.hash == hash {
			return &debug.File{
				Session: s,
				URI:     overlay.uri,
				Data:    string(overlay.data),
				Error:   nil,
				Hash:    overlay.hash,
			}
		}
	}
	return &debug.File{
		Session: s,
		Hash:    hash,
	}
}<|MERGE_RESOLUTION|>--- conflicted
+++ resolved
@@ -91,15 +91,12 @@
 	s.views = append(s.views, v)
 	// we always need to drop the view map
 	s.viewMap = make(map[span.URI]source.View)
-<<<<<<< HEAD
 
 	root, _ := folder.Filename()
 	v.space = newWorkspace(s, root)
 	v.space.Init()
 
-=======
 	debug.AddView(debugView{v})
->>>>>>> 755ce86c
 	return v
 }
 
