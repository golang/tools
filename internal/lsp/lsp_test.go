// Copyright 2018 The Go Authors. All rights reserved.
// Use of this source code is governed by a BSD-style
// license that can be found in the LICENSE file.

package lsp

import (
	"bytes"
	"context"
	"fmt"
	"go/ast"
	"go/parser"
	"go/token"
	"os/exec"
	"path/filepath"
	"runtime"
<<<<<<< HEAD
=======
	"sort"
>>>>>>> 8f05a32d
	"strings"
	"testing"

	"golang.org/x/tools/go/packages/packagestest"
	"golang.org/x/tools/internal/lsp/cache"
	"golang.org/x/tools/internal/lsp/protocol"
	"golang.org/x/tools/internal/lsp/source"
	"golang.org/x/tools/internal/span"
)

// TODO(rstambler): Remove this once Go 1.12 is released as we end support for
// versions of Go <= 1.10.
var goVersion111 = true

func TestLSP(t *testing.T) {
	packagestest.TestAll(t, testLSP)
}

func testLSP(t *testing.T, exporter packagestest.Exporter) {
	const dir = "testdata"

	// We hardcode the expected number of test cases to ensure that all tests
	// are being executed. If a test is added, this number must be changed.
	const expectedCompletionsCount = 64
	const expectedDiagnosticsCount = 16
	const expectedFormatCount = 4
	const expectedDefinitionsCount = 16
	const expectedTypeDefinitionsCount = 2
	const expectedHighlightsCount = 2
	const expectedSymbolsCount = 1

	files := packagestest.MustCopyFileTree(dir)
	for fragment, operation := range files {
		if trimmed := strings.TrimSuffix(fragment, ".in"); trimmed != fragment {
			delete(files, fragment)
			files[trimmed] = operation
		}
	}
	modules := []packagestest.Module{
		{
			Name:  "golang.org/x/tools/internal/lsp",
			Files: files,
		},
	}
	exported := packagestest.Export(t, exporter, modules)
	defer exported.Cleanup()

	// Merge the exported.Config with the view.Config.
	cfg := *exported.Config
	cfg.Fset = token.NewFileSet()
	cfg.Context = context.Background()
	cfg.ParseFile = func(fset *token.FileSet, filename string, src []byte) (*ast.File, error) {
		return parser.ParseFile(fset, filename, src, parser.AllErrors|parser.ParseComments)
	}

	s := &server{
		view: cache.NewView(&cfg),
	}
	// Do a first pass to collect special markers for completion.
	if err := exported.Expect(map[string]interface{}{
		"item": func(name string, r packagestest.Range, _, _ string) {
			exported.Mark(name, r)
		},
	}); err != nil {
		t.Fatal(err)
	}

	expectedDiagnostics := make(diagnostics)
	completionItems := make(completionItems)
	expectedCompletions := make(completions)
	expectedFormat := make(formats)
	expectedDefinitions := make(definitions)
	expectedTypeDefinitions := make(definitions)
	expectedHighlights := make(highlights)
	expectedSymbols := make(symbols)

	// Collect any data that needs to be used by subsequent tests.
	if err := exported.Expect(map[string]interface{}{
		"diag":      expectedDiagnostics.collect,
		"item":      completionItems.collect,
		"complete":  expectedCompletions.collect,
		"format":    expectedFormat.collect,
		"godef":     expectedDefinitions.collect,
		"typdef":    expectedTypeDefinitions.collect,
		"highlight": expectedHighlights.collect,
		"symbol":    expectedSymbols.collect,
	}); err != nil {
		t.Fatal(err)
	}

	t.Run("Completion", func(t *testing.T) {
		t.Helper()
		if goVersion111 { // TODO(rstambler): Remove this when we no longer support Go 1.10.
			if len(expectedCompletions) != expectedCompletionsCount {
				t.Errorf("got %v completions expected %v", len(expectedCompletions), expectedCompletionsCount)
			}
		}
		expectedCompletions.test(t, exported, s, completionItems)
	})

	t.Run("Diagnostics", func(t *testing.T) {
		t.Helper()
		diagnosticsCount := expectedDiagnostics.test(t, s.view)
		if goVersion111 { // TODO(rstambler): Remove this when we no longer support Go 1.10.
			if diagnosticsCount != expectedDiagnosticsCount {
				t.Errorf("got %v diagnostics expected %v", diagnosticsCount, expectedDiagnosticsCount)
			}
		}
	})

	t.Run("Format", func(t *testing.T) {
		if _, err := exec.LookPath("gofmt"); err != nil {
			switch runtime.GOOS {
			case "android":
				t.Skip("gofmt is not installed")
			default:
				t.Fatal(err)
			}
		}
		t.Helper()
		if goVersion111 { // TODO(rstambler): Remove this when we no longer support Go 1.10.
			if len(expectedFormat) != expectedFormatCount {
				t.Errorf("got %v formats expected %v", len(expectedFormat), expectedFormatCount)
			}
		}
		expectedFormat.test(t, s)
	})

	t.Run("Definitions", func(t *testing.T) {
		t.Helper()
		if goVersion111 { // TODO(rstambler): Remove this when we no longer support Go 1.10.
			if len(expectedDefinitions) != expectedDefinitionsCount {
				t.Errorf("got %v definitions expected %v", len(expectedDefinitions), expectedDefinitionsCount)
			}
		}
		expectedDefinitions.test(t, s, false)
	})

	t.Run("TypeDefinitions", func(t *testing.T) {
		t.Helper()
		if goVersion111 { // TODO(rstambler): Remove this when we no longer support Go 1.10.
			if len(expectedTypeDefinitions) != expectedTypeDefinitionsCount {
				t.Errorf("got %v type definitions expected %v", len(expectedTypeDefinitions), expectedTypeDefinitionsCount)
			}
		}
		expectedTypeDefinitions.test(t, s, true)
	})

	t.Run("Highlights", func(t *testing.T) {
		t.Helper()
		if goVersion111 { // TODO(rstambler): Remove this when we no longer support Go 1.10.
			if len(expectedHighlights) != expectedHighlightsCount {
				t.Errorf("got %v highlights expected %v", len(expectedHighlights), expectedHighlightsCount)
			}
		}
		expectedHighlights.test(t, s)
	})

	t.Run("Symbols", func(t *testing.T) {
		t.Helper()
		if goVersion111 { // TODO(rstambler): Remove this when we no longer support Go 1.10.
			if len(expectedSymbols) != expectedSymbolsCount {
				t.Errorf("got %v symbols expected %v", len(expectedSymbols), expectedSymbolsCount)
			}
		}
		expectedSymbols.test(t, s)
	})
}

type diagnostics map[span.URI][]protocol.Diagnostic
type completionItems map[token.Pos]*protocol.CompletionItem
type completions map[token.Position][]token.Pos
type formats map[string]string
type definitions map[protocol.Location]protocol.Location
type highlights map[string][]protocol.Location
type symbols map[span.URI][]protocol.DocumentSymbol

func (d diagnostics) test(t *testing.T, v source.View) int {
	count := 0
	ctx := context.Background()
	for uri, want := range d {
		sourceDiagnostics, err := source.Diagnostics(context.Background(), v, uri)
		if err != nil {
			t.Fatal(err)
		}
		got, err := toProtocolDiagnostics(ctx, v, sourceDiagnostics[uri])
		if err != nil {
			t.Fatal(err)
		}
		sorted(got)
		if diff := diffDiagnostics(uri, want, got); diff != "" {
			t.Error(diff)
		}
		count += len(want)
	}
	return count
}

func (d diagnostics) collect(e *packagestest.Exported, fset *token.FileSet, rng packagestest.Range, msgSource, msg string) {
	spn, m := testLocation(e, fset, rng)
	if _, ok := d[spn.URI()]; !ok {
		d[spn.URI()] = []protocol.Diagnostic{}
	}
	// If a file has an empty diagnostic message, return. This allows us to
	// avoid testing diagnostics in files that may have a lot of them.
	if msg == "" {
		return
	}
	severity := protocol.SeverityError
	if strings.Contains(string(spn.URI()), "analyzer") {
		severity = protocol.SeverityWarning
	}
	dRng, err := m.Range(spn)
	if err != nil {
		return
	}
	want := protocol.Diagnostic{
		Range:    dRng,
		Severity: severity,
		Source:   msgSource,
		Message:  msg,
	}
	d[spn.URI()] = append(d[spn.URI()], want)
}

// diffDiagnostics prints the diff between expected and actual diagnostics test
// results.
func diffDiagnostics(uri span.URI, want, got []protocol.Diagnostic) string {
	if len(got) != len(want) {
		goto Failed
	}
	for i, w := range want {
		g := got[i]
		if w.Message != g.Message {
			goto Failed
		}
		if w.Range.Start != g.Range.Start {
			goto Failed
		}
		// Special case for diagnostics on parse errors.
		if strings.Contains(string(uri), "noparse") {
			if g.Range.Start != g.Range.End || w.Range.Start != g.Range.End {
				goto Failed
			}
		} else if g.Range.End != g.Range.Start { // Accept any 'want' range if the diagnostic returns a zero-length range.
			if w.Range.End != g.Range.End {
				goto Failed
			}
		}
		if w.Severity != g.Severity {
			goto Failed
		}
		if w.Source != g.Source {
			goto Failed
		}
	}
	return ""
Failed:
	msg := &bytes.Buffer{}
	fmt.Fprintf(msg, "diagnostics failed for %s:\nexpected:\n", uri)
	for _, d := range want {
		fmt.Fprintf(msg, "  %v\n", d)
	}
	fmt.Fprintf(msg, "got:\n")
	for _, d := range got {
		fmt.Fprintf(msg, "  %v\n", d)
	}
	return msg.String()
}

func (c completions) test(t *testing.T, exported *packagestest.Exported, s *server, items completionItems) {
	for src, itemList := range c {
		var want []protocol.CompletionItem
		for _, pos := range itemList {
			want = append(want, *items[pos])
		}
		list, err := s.Completion(context.Background(), &protocol.CompletionParams{
			TextDocumentPositionParams: protocol.TextDocumentPositionParams{
				TextDocument: protocol.TextDocumentIdentifier{
					URI: protocol.NewURI(span.FileURI(src.Filename)),
				},
				Position: protocol.Position{
					Line:      float64(src.Line - 1),
					Character: float64(src.Column - 1),
				},
			},
		})
		if err != nil {
			t.Fatal(err)
		}
		wantBuiltins := strings.Contains(src.Filename, "builtins")
		var got []protocol.CompletionItem
		for _, item := range list.Items {
			if !wantBuiltins && isBuiltin(item) {
				continue
			}
			got = append(got, item)
		}
		if err != nil {
			t.Fatalf("completion failed for %s:%v:%v: %v", filepath.Base(src.Filename), src.Line, src.Column, err)
		}
		if diff := diffCompletionItems(t, src, want, got); diff != "" {
			t.Errorf(diff)
		}
	}
}

func isBuiltin(item protocol.CompletionItem) bool {
	// If a type has no detail, it is a builtin type.
	if item.Detail == "" && item.Kind == protocol.TypeParameterCompletion {
		return true
	}
	// Remaining builtin constants, variables, interfaces, and functions.
	trimmed := item.Label
	if i := strings.Index(trimmed, "("); i >= 0 {
		trimmed = trimmed[:i]
	}
	switch trimmed {
	case "append", "cap", "close", "complex", "copy", "delete",
		"error", "false", "imag", "iota", "len", "make", "new",
		"nil", "panic", "print", "println", "real", "recover", "true":
		return true
	}
	return false
}

func (c completions) collect(src token.Position, expected []token.Pos) {
	c[src] = expected
}

func (i completionItems) collect(pos token.Pos, label, detail, kind string) {
	var k protocol.CompletionItemKind
	switch kind {
	case "struct":
		k = protocol.StructCompletion
	case "func":
		k = protocol.FunctionCompletion
	case "var":
		k = protocol.VariableCompletion
	case "type":
		k = protocol.TypeParameterCompletion
	case "field":
		k = protocol.FieldCompletion
	case "interface":
		k = protocol.InterfaceCompletion
	case "const":
		k = protocol.ConstantCompletion
	case "method":
		k = protocol.MethodCompletion
	case "package":
		k = protocol.ModuleCompletion
	}
	i[pos] = &protocol.CompletionItem{
		Label:  label,
		Detail: detail,
		Kind:   k,
	}
}

// diffCompletionItems prints the diff between expected and actual completion
// test results.
func diffCompletionItems(t *testing.T, pos token.Position, want, got []protocol.CompletionItem) string {
	if len(got) != len(want) {
		goto Failed
	}
	for i, w := range want {
		g := got[i]
		if w.Label != g.Label {
			goto Failed
		}
		if w.Detail != g.Detail {
			goto Failed
		}
		if w.Kind != g.Kind {
			goto Failed
		}
	}
	return ""
Failed:
	msg := &bytes.Buffer{}
	fmt.Fprintf(msg, "completion failed for %s:%v:%v:\nexpected:\n", filepath.Base(pos.Filename), pos.Line, pos.Column)
	for _, d := range want {
		fmt.Fprintf(msg, "  %v\n", d)
	}
	fmt.Fprintf(msg, "got:\n")
	for _, d := range got {
		fmt.Fprintf(msg, "  %v\n", d)
	}
	return msg.String()
}

func (f formats) test(t *testing.T, s *server) {
	ctx := context.Background()
	for filename, gofmted := range f {
		uri := span.FileURI(filename)
		edits, err := s.Formatting(context.Background(), &protocol.DocumentFormattingParams{
			TextDocument: protocol.TextDocumentIdentifier{
				URI: protocol.NewURI(uri),
			},
		})
		if err != nil {
			if gofmted != "" {
				t.Error(err)
			}
			continue
		}
		f, m, err := newColumnMap(ctx, s.view, uri)
		if err != nil {
			t.Error(err)
		}
		buf, err := applyEdits(m, f.GetContent(context.Background()), edits)
		if err != nil {
			t.Error(err)
		}
		got := string(buf)
		if gofmted != got {
			t.Errorf("format failed for %s: expected '%v', got '%v'", filename, gofmted, got)
		}
	}
}

func (f formats) collect(pos token.Position) {
	cmd := exec.Command("gofmt", pos.Filename)
	stdout := bytes.NewBuffer(nil)
	cmd.Stdout = stdout
	cmd.Run() // ignore error, sometimes we have intentionally ungofmt-able files
	f[pos.Filename] = stdout.String()
}

func (d definitions) test(t *testing.T, s *server, typ bool) {
	for src, target := range d {
		params := &protocol.TextDocumentPositionParams{
			TextDocument: protocol.TextDocumentIdentifier{
				URI: src.URI,
			},
			Position: src.Range.Start,
		}
		var locs []protocol.Location
		var err error
		if typ {
			locs, err = s.TypeDefinition(context.Background(), params)
		} else {
			locs, err = s.Definition(context.Background(), params)
		}
		if err != nil {
			t.Fatalf("failed for %v: %v", src, err)
		}
		if len(locs) != 1 {
			t.Errorf("got %d locations for definition, expected 1", len(locs))
		}
		if locs[0] != target {
			t.Errorf("for %v got %v want %v", src, locs[0], target)
		}
	}
}

func (d definitions) collect(e *packagestest.Exported, fset *token.FileSet, src, target packagestest.Range) {
	sSrc, mSrc := testLocation(e, fset, src)
	lSrc, err := mSrc.Location(sSrc)
	if err != nil {
		return
	}
	sTarget, mTarget := testLocation(e, fset, target)
	lTarget, err := mTarget.Location(sTarget)
	if err != nil {
		return
	}
	d[lSrc] = lTarget
}

<<<<<<< HEAD
=======
func (h highlights) collect(e *packagestest.Exported, fset *token.FileSet, name string, rng packagestest.Range) {
	s, m := testLocation(e, fset, rng)
	loc, err := m.Location(s)
	if err != nil {
		return
	}

	h[name] = append(h[name], loc)
}

func (h highlights) test(t *testing.T, s *server) {
	for name, locations := range h {
		params := &protocol.TextDocumentPositionParams{
			TextDocument: protocol.TextDocumentIdentifier{
				URI: locations[0].URI,
			},
			Position: locations[0].Range.Start,
		}
		highlights, err := s.DocumentHighlight(context.Background(), params)
		if err != nil {
			t.Fatal(err)
		}
		if len(highlights) != len(locations) {
			t.Fatalf("got %d highlights for %s, expected %d", len(highlights), name, len(locations))
		}
		for i := range highlights {
			if highlights[i].Range != locations[i].Range {
				t.Errorf("want %v, got %v\n", locations[i].Range, highlights[i].Range)
			}
		}
	}
}

func (s symbols) collect(e *packagestest.Exported, fset *token.FileSet, name string, rng span.Range, kind int64) {
	f := fset.File(rng.Start)
	if f == nil {
		return
	}

	content, err := e.FileContents(f.Name())
	if err != nil {
		return
	}

	spn, err := rng.Span()
	if err != nil {
		return
	}

	m := protocol.NewColumnMapper(spn.URI(), fset, f, content)
	prng, err := m.Range(spn)
	if err != nil {
		return
	}

	s[spn.URI()] = append(s[spn.URI()], protocol.DocumentSymbol{
		Name:           name,
		Kind:           protocol.SymbolKind(kind),
		SelectionRange: prng,
	})
}

func (s symbols) test(t *testing.T, server *server) {
	for uri, expectedSymbols := range s {
		params := &protocol.DocumentSymbolParams{
			TextDocument: protocol.TextDocumentIdentifier{
				URI: string(uri),
			},
		}
		symbols, err := server.DocumentSymbol(context.Background(), params)
		if err != nil {
			t.Fatal(err)
		}

		if len(symbols) != len(expectedSymbols) {
			t.Errorf("want %d symbols in %v, got %d", len(expectedSymbols), uri, len(symbols))
			continue
		}

		sort.Slice(symbols, func(i, j int) bool { return symbols[i].Name < symbols[j].Name })
		sort.Slice(expectedSymbols, func(i, j int) bool { return expectedSymbols[i].Name < expectedSymbols[j].Name })
		for i, w := range expectedSymbols {
			g := symbols[i]
			if w.Name != g.Name {
				t.Errorf("%s: want symbol %q, got %q", uri, w.Name, g.Name)
				continue
			}
			if w.Kind != g.Kind {
				t.Errorf("%s: want kind %v for %s, got %v", uri, w.Kind, w.Name, g.Kind)
			}
			if w.SelectionRange != g.SelectionRange {
				t.Errorf("%s: want selection range %v for %s, got %v", uri, w.SelectionRange, w.Name, g.SelectionRange)
			}
		}
	}
}

>>>>>>> 8f05a32d
func testLocation(e *packagestest.Exported, fset *token.FileSet, rng packagestest.Range) (span.Span, *protocol.ColumnMapper) {
	spn, err := span.NewRange(fset, rng.Start, rng.End).Span()
	if err != nil {
		return spn, nil
	}
	f := fset.File(rng.Start)
	content, err := e.FileContents(f.Name())
	if err != nil {
		return spn, nil
	}
	m := protocol.NewColumnMapper(spn.URI(), fset, f, content)
	return spn, m
}

func TestBytesOffset(t *testing.T) {
	tests := []struct {
		text string
		pos  protocol.Position
		want int
	}{
		{text: `a𐐀b`, pos: protocol.Position{Line: 0, Character: 0}, want: 0},
		{text: `a𐐀b`, pos: protocol.Position{Line: 0, Character: 1}, want: 1},
		{text: `a𐐀b`, pos: protocol.Position{Line: 0, Character: 2}, want: 1},
		{text: `a𐐀b`, pos: protocol.Position{Line: 0, Character: 3}, want: 5},
		{text: `a𐐀b`, pos: protocol.Position{Line: 0, Character: 4}, want: 6},
		{text: `a𐐀b`, pos: protocol.Position{Line: 0, Character: 5}, want: -1},
		{text: "aaa\nbbb\n", pos: protocol.Position{Line: 0, Character: 3}, want: 3},
		{text: "aaa\nbbb\n", pos: protocol.Position{Line: 0, Character: 4}, want: -1},
		{text: "aaa\nbbb\n", pos: protocol.Position{Line: 1, Character: 0}, want: 4},
		{text: "aaa\nbbb\n", pos: protocol.Position{Line: 1, Character: 3}, want: 7},
		{text: "aaa\nbbb\n", pos: protocol.Position{Line: 1, Character: 4}, want: -1},
		{text: "aaa\nbbb\n", pos: protocol.Position{Line: 2, Character: 0}, want: 8},
		{text: "aaa\nbbb\n", pos: protocol.Position{Line: 2, Character: 1}, want: -1},
		{text: "aaa\nbbb\n\n", pos: protocol.Position{Line: 2, Character: 0}, want: 8},
	}

	for i, test := range tests {
		fname := fmt.Sprintf("test %d", i)
		fset := token.NewFileSet()
		f := fset.AddFile(fname, -1, len(test.text))
		f.SetLinesForContent([]byte(test.text))
		mapper := protocol.NewColumnMapper(span.FileURI(fname), fset, f, []byte(test.text))
		got, err := mapper.Point(test.pos)
		if err != nil && test.want != -1 {
			t.Errorf("unexpected error: %v", err)
		}
		if err == nil && got.Offset() != test.want {
			t.Errorf("want %d for %q(Line:%d,Character:%d), but got %d", test.want, test.text, int(test.pos.Line), int(test.pos.Character), got.Offset())
		}
	}
}

func applyEdits(m *protocol.ColumnMapper, content []byte, edits []protocol.TextEdit) ([]byte, error) {
	prev := 0
	result := make([]byte, 0, len(content))
	for _, edit := range edits {
		spn, err := m.RangeSpan(edit.Range)
		if err != nil {
			return nil, err
		}
		offset := spn.Start().Offset()
		if offset > prev {
			result = append(result, content[prev:offset]...)
		}
		if len(edit.NewText) > 0 {
			result = append(result, []byte(edit.NewText)...)
		}
		prev = spn.End().Offset()
	}
	if prev < len(content) {
		result = append(result, content[prev:]...)
	}
	return result, nil
}<|MERGE_RESOLUTION|>--- conflicted
+++ resolved
@@ -14,10 +14,7 @@
 	"os/exec"
 	"path/filepath"
 	"runtime"
-<<<<<<< HEAD
-=======
 	"sort"
->>>>>>> 8f05a32d
 	"strings"
 	"testing"
 
@@ -488,8 +485,6 @@
 	d[lSrc] = lTarget
 }
 
-<<<<<<< HEAD
-=======
 func (h highlights) collect(e *packagestest.Exported, fset *token.FileSet, name string, rng packagestest.Range) {
 	s, m := testLocation(e, fset, rng)
 	loc, err := m.Location(s)
@@ -587,7 +582,6 @@
 	}
 }
 
->>>>>>> 8f05a32d
 func testLocation(e *packagestest.Exported, fset *token.FileSet, rng packagestest.Range) (span.Span, *protocol.ColumnMapper) {
 	spn, err := span.NewRange(fset, rng.Start, rng.End).Span()
 	if err != nil {
