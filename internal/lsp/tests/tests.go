// Copyright 2019 The Go Authors. All rights reserved.
// Use of this source code is governed by a BSD-style
// license that can be found in the LICENSE file.

package tests

import (
	"bytes"
	"context"
	"flag"
	"fmt"
	"go/ast"
	"go/token"
	"io/ioutil"
	"path/filepath"
	"sort"
	"strings"
	"testing"

	"golang.org/x/tools/go/expect"
	"golang.org/x/tools/go/packages"
	"golang.org/x/tools/go/packages/packagestest"
	"golang.org/x/tools/internal/lsp/protocol"
	"golang.org/x/tools/internal/lsp/source"
	"golang.org/x/tools/internal/span"
	"golang.org/x/tools/internal/txtar"
)

// We hardcode the expected number of test cases to ensure that all tests
// are being executed. If a test is added, this number must be changed.
const (
<<<<<<< HEAD
	ExpectedCompletionsCount       = 155
	ExpectedCompletionSnippetCount = 15
=======
	ExpectedCompletionsCount       = 160
	ExpectedCompletionSnippetCount = 16
>>>>>>> 16c5e0f7
	ExpectedDiagnosticsCount       = 21
	ExpectedFormatCount            = 6
	ExpectedImportCount            = 2
	ExpectedDefinitionsCount       = 39
	ExpectedTypeDefinitionsCount   = 2
	ExpectedFoldingRangesCount     = 2
	ExpectedHighlightsCount        = 2
	ExpectedReferencesCount        = 6
	ExpectedRenamesCount           = 20
	ExpectedPrepareRenamesCount    = 8
	ExpectedSymbolsCount           = 1
	ExpectedSignaturesCount        = 21
	ExpectedLinksCount             = 5
)

const (
	overlayFileSuffix = ".overlay"
	goldenFileSuffix  = ".golden"
	inFileSuffix      = ".in"
	testModule        = "golang.org/x/tools/internal/lsp"
)

var updateGolden = flag.Bool("golden", false, "Update golden files")

type Diagnostics map[span.URI][]source.Diagnostic
type CompletionItems map[token.Pos]*source.CompletionItem
type Completions map[span.Span]Completion
type CompletionSnippets map[span.Span]CompletionSnippet
type FoldingRanges []span.Span
type Formats []span.Span
type Imports []span.Span
type Definitions map[span.Span]Definition
type Highlights map[string][]span.Span
type References map[span.Span][]span.Span
type Renames map[span.Span]string
type PrepareRenames map[span.Span]*source.PrepareItem
type Symbols map[span.URI][]protocol.DocumentSymbol
type SymbolsChildren map[string][]protocol.DocumentSymbol
type Signatures map[span.Span]*source.SignatureInformation
type Links map[span.URI][]Link

type Data struct {
	Config             packages.Config
	Exported           *packagestest.Exported
	Diagnostics        Diagnostics
	CompletionItems    CompletionItems
	Completions        Completions
	CompletionSnippets CompletionSnippets
	FoldingRanges      FoldingRanges
	Formats            Formats
	Imports            Imports
	Definitions        Definitions
	Highlights         Highlights
	References         References
	Renames            Renames
	PrepareRenames     PrepareRenames
	Symbols            Symbols
	symbolsChildren    SymbolsChildren
	Signatures         Signatures
	Links              Links

	t         testing.TB
	fragments map[string]string
	dir       string
	golden    map[string]*Golden
}

type Tests interface {
	Diagnostics(*testing.T, Diagnostics)
	Completion(*testing.T, Completions, CompletionSnippets, CompletionItems)
	FoldingRange(*testing.T, FoldingRanges)
	Format(*testing.T, Formats)
	Import(*testing.T, Imports)
	Definition(*testing.T, Definitions)
	Highlight(*testing.T, Highlights)
	Reference(*testing.T, References)
	Rename(*testing.T, Renames)
	PrepareRename(*testing.T, PrepareRenames)
	Symbol(*testing.T, Symbols)
	SignatureHelp(*testing.T, Signatures)
	Link(*testing.T, Links)
}

type Definition struct {
	Name      string
	IsType    bool
	OnlyHover bool
	Src, Def  span.Span
}

type CompletionTestType int

const (
	// Full means candidates in test must match full list of candidates.
	CompletionFull CompletionTestType = iota

	// Partial means candidates in test must be valid and in the right relative order.
	CompletionPartial
)

type Completion struct {
	CompletionItems []token.Pos
	Type            CompletionTestType
}

type CompletionSnippet struct {
	CompletionItem     token.Pos
	PlainSnippet       string
	PlaceholderSnippet string
}

type Link struct {
	Src          span.Span
	Target       string
	NotePosition token.Position
}

type Golden struct {
	Filename string
	Archive  *txtar.Archive
	Modified bool
}

func Context(t testing.TB) context.Context {
	return context.Background()
}

func Load(t testing.TB, exporter packagestest.Exporter, dir string) *Data {
	t.Helper()

	data := &Data{
		Diagnostics:        make(Diagnostics),
		CompletionItems:    make(CompletionItems),
		Completions:        make(Completions),
		CompletionSnippets: make(CompletionSnippets),
		Definitions:        make(Definitions),
		Highlights:         make(Highlights),
		References:         make(References),
		Renames:            make(Renames),
		PrepareRenames:     make(PrepareRenames),
		Symbols:            make(Symbols),
		symbolsChildren:    make(SymbolsChildren),
		Signatures:         make(Signatures),
		Links:              make(Links),

		t:         t,
		dir:       dir,
		fragments: map[string]string{},
		golden:    map[string]*Golden{},
	}

	files := packagestest.MustCopyFileTree(dir)
	overlays := map[string][]byte{}
	for fragment, operation := range files {
		if trimmed := strings.TrimSuffix(fragment, goldenFileSuffix); trimmed != fragment {
			delete(files, fragment)
			goldFile := filepath.Join(dir, fragment)
			archive, err := txtar.ParseFile(goldFile)
			if err != nil {
				t.Fatalf("could not read golden file %v: %v", fragment, err)
			}
			data.golden[trimmed] = &Golden{
				Filename: goldFile,
				Archive:  archive,
			}
		} else if trimmed := strings.TrimSuffix(fragment, inFileSuffix); trimmed != fragment {
			delete(files, fragment)
			files[trimmed] = operation
		} else if index := strings.Index(fragment, overlayFileSuffix); index >= 0 {
			delete(files, fragment)
			partial := fragment[:index] + fragment[index+len(overlayFileSuffix):]
			contents, err := ioutil.ReadFile(filepath.Join(dir, fragment))
			if err != nil {
				t.Fatal(err)
			}
			overlays[partial] = contents
		}
	}
	modules := []packagestest.Module{
		{
			Name:    testModule,
			Files:   files,
			Overlay: overlays,
		},
	}
	data.Exported = packagestest.Export(t, exporter, modules)
	for fragment, _ := range files {
		filename := data.Exported.File(testModule, fragment)
		data.fragments[filename] = fragment
	}
	data.Exported.Config.Logf = nil

	// Merge the exported.Config with the view.Config.
	data.Config = *data.Exported.Config
	data.Config.Fset = token.NewFileSet()
	data.Config.Logf = nil
	data.Config.Context = Context(nil)
	data.Config.ParseFile = func(fset *token.FileSet, filename string, src []byte) (*ast.File, error) {
		panic("ParseFile should not be called")
	}

	// Do a first pass to collect special markers for completion.
	if err := data.Exported.Expect(map[string]interface{}{
		"item": func(name string, r packagestest.Range, _ []string) {
			data.Exported.Mark(name, r)
		},
	}); err != nil {
		t.Fatal(err)
	}

	// Collect any data that needs to be used by subsequent tests.
	if err := data.Exported.Expect(map[string]interface{}{
		"diag":            data.collectDiagnostics,
		"item":            data.collectCompletionItems,
		"complete":        data.collectCompletions(CompletionFull),
		"completePartial": data.collectCompletions(CompletionPartial),
		"fold":            data.collectFoldingRanges,
		"format":          data.collectFormats,
		"import":          data.collectImports,
		"godef":           data.collectDefinitions,
		"typdef":          data.collectTypeDefinitions,
		"hover":           data.collectHoverDefinitions,
		"highlight":       data.collectHighlights,
		"refs":            data.collectReferences,
		"rename":          data.collectRenames,
		"prepare":         data.collectPrepareRenames,
		"symbol":          data.collectSymbols,
		"signature":       data.collectSignatures,
		"snippet":         data.collectCompletionSnippets,
		"link":            data.collectLinks,
		"suggestedfix":    data.collectSuggestedFixes,
	}); err != nil {
		t.Fatal(err)
	}
	for _, symbols := range data.Symbols {
		for i := range symbols {
			children := data.symbolsChildren[symbols[i].Name]
			symbols[i].Children = children
		}
	}
	// Collect names for the entries that require golden files.
	if err := data.Exported.Expect(map[string]interface{}{
		"godef": data.collectDefinitionNames,
		"hover": data.collectDefinitionNames,
	}); err != nil {
		t.Fatal(err)
	}
	return data
}

func Run(t *testing.T, tests Tests, data *Data) {
	t.Helper()
	t.Run("Completion", func(t *testing.T) {
		t.Helper()
		if len(data.Completions) != ExpectedCompletionsCount {
			t.Errorf("got %v completions expected %v", len(data.Completions), ExpectedCompletionsCount)
		}
		if len(data.CompletionSnippets) != ExpectedCompletionSnippetCount {
			t.Errorf("got %v snippets expected %v", len(data.CompletionSnippets), ExpectedCompletionSnippetCount)
		}
		tests.Completion(t, data.Completions, data.CompletionSnippets, data.CompletionItems)
	})

	t.Run("Diagnostics", func(t *testing.T) {
		t.Helper()
		diagnosticsCount := 0
		for _, want := range data.Diagnostics {
			diagnosticsCount += len(want)
		}
		if diagnosticsCount != ExpectedDiagnosticsCount {
			t.Errorf("got %v diagnostics expected %v", diagnosticsCount, ExpectedDiagnosticsCount)
		}
		tests.Diagnostics(t, data.Diagnostics)
	})

	t.Run("FoldingRange", func(t *testing.T) {
		t.Helper()
		if len(data.FoldingRanges) != ExpectedFoldingRangesCount {
			t.Errorf("got %v folding ranges expected %v", len(data.FoldingRanges), ExpectedFoldingRangesCount)
		}
		tests.FoldingRange(t, data.FoldingRanges)
	})

	t.Run("Format", func(t *testing.T) {
		t.Helper()
		if len(data.Formats) != ExpectedFormatCount {
			t.Errorf("got %v formats expected %v", len(data.Formats), ExpectedFormatCount)
		}
		tests.Format(t, data.Formats)
	})

	t.Run("Import", func(t *testing.T) {
		t.Helper()
		if len(data.Imports) != ExpectedImportCount {
			t.Errorf("got %v imports expected %v", len(data.Imports), ExpectedImportCount)
		}
		tests.Import(t, data.Imports)
	})

	t.Run("Definition", func(t *testing.T) {
		t.Helper()
		if len(data.Definitions) != ExpectedDefinitionsCount {
			t.Errorf("got %v definitions expected %v", len(data.Definitions), ExpectedDefinitionsCount)
		}
		tests.Definition(t, data.Definitions)
	})

	t.Run("Highlight", func(t *testing.T) {
		t.Helper()
		if len(data.Highlights) != ExpectedHighlightsCount {
			t.Errorf("got %v highlights expected %v", len(data.Highlights), ExpectedHighlightsCount)
		}
		tests.Highlight(t, data.Highlights)
	})

	t.Run("References", func(t *testing.T) {
		t.Helper()
		if len(data.References) != ExpectedReferencesCount {
			t.Errorf("got %v references expected %v", len(data.References), ExpectedReferencesCount)
		}
		tests.Reference(t, data.References)
	})

	t.Run("Renames", func(t *testing.T) {
		t.Helper()
		if len(data.Renames) != ExpectedRenamesCount {
			t.Errorf("got %v renames expected %v", len(data.Renames), ExpectedRenamesCount)
		}
		tests.Rename(t, data.Renames)
	})

	t.Run("PrepareRenames", func(t *testing.T) {
		t.Helper()
		if len(data.PrepareRenames) != ExpectedPrepareRenamesCount {
			t.Errorf("got %v prepare renames expected %v", len(data.PrepareRenames), ExpectedPrepareRenamesCount)
		}

		tests.PrepareRename(t, data.PrepareRenames)
	})

	t.Run("Symbols", func(t *testing.T) {
		t.Helper()
		if len(data.Symbols) != ExpectedSymbolsCount {
			t.Errorf("got %v symbols expected %v", len(data.Symbols), ExpectedSymbolsCount)
		}
		tests.Symbol(t, data.Symbols)
	})

	t.Run("SignatureHelp", func(t *testing.T) {
		t.Helper()
		if len(data.Signatures) != ExpectedSignaturesCount {
			t.Errorf("got %v signatures expected %v", len(data.Signatures), ExpectedSignaturesCount)
		}
		tests.SignatureHelp(t, data.Signatures)
	})

	t.Run("Link", func(t *testing.T) {
		t.Helper()
		linksCount := 0
		for _, want := range data.Links {
			linksCount += len(want)
		}
		if linksCount != ExpectedLinksCount {
			t.Errorf("got %v links expected %v", linksCount, ExpectedLinksCount)
		}
		tests.Link(t, data.Links)
	})

	if *updateGolden {
		for _, golden := range data.golden {
			if !golden.Modified {
				continue
			}
			sort.Slice(golden.Archive.Files, func(i, j int) bool {
				return golden.Archive.Files[i].Name < golden.Archive.Files[j].Name
			})
			if err := ioutil.WriteFile(golden.Filename, txtar.Format(golden.Archive), 0666); err != nil {
				t.Fatal(err)
			}
		}
	}
}

func (data *Data) Golden(tag string, target string, update func() ([]byte, error)) []byte {
	data.t.Helper()
	fragment, found := data.fragments[target]
	if !found {
		if filepath.IsAbs(target) {
			data.t.Fatalf("invalid golden file fragment %v", target)
		}
		fragment = target
	}
	golden := data.golden[fragment]
	if golden == nil {
		if !*updateGolden {
			data.t.Fatalf("could not find golden file %v: %v", fragment, tag)
		}
		golden = &Golden{
			Filename: filepath.Join(data.dir, fragment+goldenFileSuffix),
			Archive:  &txtar.Archive{},
			Modified: true,
		}
		data.golden[fragment] = golden
	}
	var file *txtar.File
	for i := range golden.Archive.Files {
		f := &golden.Archive.Files[i]
		if f.Name == tag {
			file = f
			break
		}
	}
	if *updateGolden {
		if file == nil {
			golden.Archive.Files = append(golden.Archive.Files, txtar.File{
				Name: tag,
			})
			file = &golden.Archive.Files[len(golden.Archive.Files)-1]
		}
		contents, err := update()
		if err != nil {
			data.t.Fatalf("could not update golden file %v: %v", fragment, err)
		}
		file.Data = append(contents, '\n') // add trailing \n for txtar
		golden.Modified = true
	}
	if file == nil {
		data.t.Fatalf("could not find golden contents %v: %v", fragment, tag)
	}
	return file.Data[:len(file.Data)-1] // drop the trailing \n
}

func (data *Data) collectDiagnostics(spn span.Span, msgSource, msg string) {
	if _, ok := data.Diagnostics[spn.URI()]; !ok {
		data.Diagnostics[spn.URI()] = []source.Diagnostic{}
	}
	severity := source.SeverityError
	if strings.Contains(string(spn.URI()), "analyzer") {
		severity = source.SeverityWarning
	}
	// This is not the correct way to do this,
	// but it seems excessive to do the full conversion here.
	want := source.Diagnostic{
		URI: spn.URI(),
		Range: protocol.Range{
			Start: protocol.Position{
				Line:      float64(spn.Start().Line()) - 1,
				Character: float64(spn.Start().Column()) - 1,
			},
			End: protocol.Position{
				Line:      float64(spn.End().Line()) - 1,
				Character: float64(spn.End().Column()) - 1,
			},
		},
		Severity: severity,
		Source:   msgSource,
		Message:  msg,
	}
	data.Diagnostics[spn.URI()] = append(data.Diagnostics[spn.URI()], want)
}

// diffDiagnostics prints the diff between expected and actual diagnostics test
// results.
func DiffDiagnostics(uri span.URI, want, got []source.Diagnostic) string {
	sortDiagnostics(want)
	sortDiagnostics(got)

	if len(got) != len(want) {
		return summarizeDiagnostics(-1, want, got, "different lengths got %v want %v", len(got), len(want))
	}
	for i, w := range want {
		g := got[i]
		if w.Message != g.Message {
			return summarizeDiagnostics(i, want, got, "incorrect Message got %v want %v", g.Message, w.Message)
		}
		if protocol.ComparePosition(w.Range.Start, g.Range.Start) != 0 {
			return summarizeDiagnostics(i, want, got, "incorrect Start got %v want %v", g.Range.Start, w.Range.Start)
		}
		// Special case for diagnostics on parse errors.
		if strings.Contains(string(uri), "noparse") {
			if protocol.ComparePosition(g.Range.Start, g.Range.End) != 0 || protocol.ComparePosition(w.Range.Start, g.Range.End) != 0 {
				return summarizeDiagnostics(i, want, got, "incorrect End got %v want %v", g.Range.End, w.Range.Start)
			}
		} else if !protocol.IsPoint(g.Range) { // Accept any 'want' range if the diagnostic returns a zero-length range.
			if protocol.ComparePosition(w.Range.End, g.Range.End) != 0 {
				return summarizeDiagnostics(i, want, got, "incorrect End got %v want %v", g.Range.End, w.Range.End)
			}
		}
		if w.Severity != g.Severity {
			return summarizeDiagnostics(i, want, got, "incorrect Severity got %v want %v", g.Severity, w.Severity)
		}
		if w.Source != g.Source {
			return summarizeDiagnostics(i, want, got, "incorrect Source got %v want %v", g.Source, w.Source)
		}
	}
	return ""
}

func sortDiagnostics(d []source.Diagnostic) {
	sort.Slice(d, func(i int, j int) bool {
		return compareDiagnostic(d[i], d[j]) < 0
	})
}

func compareDiagnostic(a, b source.Diagnostic) int {
	if r := span.CompareURI(a.URI, b.URI); r != 0 {
		return r
	}
	if r := protocol.CompareRange(a.Range, b.Range); r != 0 {
		return r
	}
	if a.Message < b.Message {
		return -1
	}
	if a.Message == b.Message {
		return 0
	} else {
		return 1
	}
}

func summarizeDiagnostics(i int, want []source.Diagnostic, got []source.Diagnostic, reason string, args ...interface{}) string {
	msg := &bytes.Buffer{}
	fmt.Fprint(msg, "diagnostics failed")
	if i >= 0 {
		fmt.Fprintf(msg, " at %d", i)
	}
	fmt.Fprint(msg, " because of ")
	fmt.Fprintf(msg, reason, args...)
	fmt.Fprint(msg, ":\nexpected:\n")
	for _, d := range want {
		fmt.Fprintf(msg, "  %s:%v: %s\n", d.URI, d.Range, d.Message)
	}
	fmt.Fprintf(msg, "got:\n")
	for _, d := range got {
		fmt.Fprintf(msg, "  %s:%v: %s\n", d.URI, d.Range, d.Message)
	}
	return msg.String()
}

func (data *Data) collectCompletions(typ CompletionTestType) func(span.Span, []token.Pos) {
	return func(src span.Span, expected []token.Pos) {
		data.Completions[src] = Completion{
			CompletionItems: expected,
			Type:            typ,
		}
	}
}

func (data *Data) collectCompletionItems(pos token.Pos, args []string) {
	if len(args) < 3 {
		return
	}
	label, detail, kind := args[0], args[1], args[2]
	var documentation string
	if len(args) == 4 {
		documentation = args[3]
	}
	data.CompletionItems[pos] = &source.CompletionItem{
		Label:         label,
		Detail:        detail,
		Kind:          source.ParseCompletionItemKind(kind),
		Documentation: documentation,
	}
}

func (data *Data) collectFoldingRanges(spn span.Span) {
	data.FoldingRanges = append(data.FoldingRanges, spn)
}

func (data *Data) collectFormats(spn span.Span) {
	data.Formats = append(data.Formats, spn)
}

func (data *Data) collectImports(spn span.Span) {
	data.Imports = append(data.Imports, spn)
}

func (data *Data) collectDefinitions(src, target span.Span) {
	data.Definitions[src] = Definition{
		Src: src,
		Def: target,
	}
}

func (data *Data) collectHoverDefinitions(src, target span.Span) {
	data.Definitions[src] = Definition{
		Src:       src,
		Def:       target,
		OnlyHover: true,
	}
}

func (data *Data) collectTypeDefinitions(src, target span.Span) {
	data.Definitions[src] = Definition{
		Src:    src,
		Def:    target,
		IsType: true,
	}
}

func (data *Data) collectDefinitionNames(src span.Span, name string) {
	d := data.Definitions[src]
	d.Name = name
	data.Definitions[src] = d
}

func (data *Data) collectHighlights(name string, rng span.Span) {
	data.Highlights[name] = append(data.Highlights[name], rng)
}

func (data *Data) collectReferences(src span.Span, expected []span.Span) {
	data.References[src] = expected
}

func (data *Data) collectRenames(src span.Span, newText string) {
	data.Renames[src] = newText
}

func (data *Data) collectPrepareRenames(src span.Span, rng span.Range, placeholder string) {
	if int(rng.End-rng.Start) != len(placeholder) {
		// If the length of the placeholder and the length of the range do not match,
		// make the range just be the start.
		rng = span.NewRange(rng.FileSet, rng.Start, rng.Start)
	}
	contents, err := data.Exported.FileContents(src.URI().Filename())
	if err != nil {
		return
	}
	m := protocol.NewColumnMapper(src.URI(), src.URI().Filename(), data.Exported.ExpectFileSet, nil, contents)

	// Convert range to span and then to protocol.Range.
	spn, err := rng.Span()
	if err != nil {
		return
	}
	prng, err := m.Range(spn)
	if err != nil {
		return
	}
	data.PrepareRenames[src] = &source.PrepareItem{
		Range: prng,
		Text:  placeholder,
	}
}

func (data *Data) collectSymbols(name string, spn span.Span, kind string, parentName string) {
	contents, err := data.Exported.FileContents(spn.URI().Filename())
	if err != nil {
		return
	}
	m := protocol.NewColumnMapper(spn.URI(), spn.URI().Filename(), data.Exported.ExpectFileSet, nil, contents)
	rng, err := m.Range(spn)
	if err != nil {
		return
	}
	sym := protocol.DocumentSymbol{
		Name:           name,
		Kind:           protocol.ParseSymbolKind(kind),
		SelectionRange: rng,
	}
	if parentName == "" {
		data.Symbols[spn.URI()] = append(data.Symbols[spn.URI()], sym)
	} else {
		data.symbolsChildren[parentName] = append(data.symbolsChildren[parentName], sym)
	}
}

func (data *Data) collectSignatures(spn span.Span, signature string, activeParam int64) {
	data.Signatures[spn] = &source.SignatureInformation{
		Label:           signature,
		ActiveParameter: int(activeParam),
	}
	// Hardcode special case to test the lack of a signature.
	if signature == "" && activeParam == 0 {
		data.Signatures[spn] = nil
	}
}

func (data *Data) collectCompletionSnippets(spn span.Span, item token.Pos, plain, placeholder string) {
	data.CompletionSnippets[spn] = CompletionSnippet{
		CompletionItem:     item,
		PlainSnippet:       plain,
		PlaceholderSnippet: placeholder,
	}
}

func (data *Data) collectLinks(spn span.Span, link string, note *expect.Note, fset *token.FileSet) {
	position := fset.Position(note.Pos)
	uri := spn.URI()
	data.Links[uri] = append(data.Links[uri], Link{
		Src:          spn,
		Target:       link,
		NotePosition: position,
	})
}<|MERGE_RESOLUTION|>--- conflicted
+++ resolved
@@ -29,13 +29,8 @@
 // We hardcode the expected number of test cases to ensure that all tests
 // are being executed. If a test is added, this number must be changed.
 const (
-<<<<<<< HEAD
-	ExpectedCompletionsCount       = 155
-	ExpectedCompletionSnippetCount = 15
-=======
 	ExpectedCompletionsCount       = 160
 	ExpectedCompletionSnippetCount = 16
->>>>>>> 16c5e0f7
 	ExpectedDiagnosticsCount       = 21
 	ExpectedFormatCount            = 6
 	ExpectedImportCount            = 2
