// Copyright 2020 The Go Authors. All rights reserved.
// Use of this source code is governed by a BSD-style
// license that can be found in the LICENSE file.

package lsp

import (
	"bytes"
	"context"
	"encoding/json"
	"fmt"
	"io"
	"io/ioutil"
	"path/filepath"

	"golang.org/x/tools/internal/event"
	"golang.org/x/tools/internal/gocommand"
	"golang.org/x/tools/internal/lsp/cache"
	"golang.org/x/tools/internal/lsp/protocol"
	"golang.org/x/tools/internal/lsp/source"
	"golang.org/x/tools/internal/span"
	"golang.org/x/tools/internal/xcontext"
	errors "golang.org/x/xerrors"
)

func (s *Server) executeCommand(ctx context.Context, params *protocol.ExecuteCommandParams) (interface{}, error) {
	var command *source.Command
	for _, c := range source.Commands {
		if c.ID() == params.Command {
			command = c
			break
		}
	}
	if command == nil {
		return nil, fmt.Errorf("no known command")
	}
	var match bool
	for _, name := range s.session.Options().SupportedCommands {
		if command.ID() == name {
			match = true
			break
		}
	}
	if !match {
		return nil, fmt.Errorf("%s is not a supported command", command.ID())
	}
	// Some commands require that all files are saved to disk. If we detect
	// unsaved files, warn the user instead of running the commands.
	unsaved := false
	for _, overlay := range s.session.Overlays() {
		if !overlay.Saved() {
			unsaved = true
			break
		}
	}
	if unsaved {
		switch params.Command {
		case source.CommandTest.ID(),
			source.CommandGenerate.ID(),
			source.CommandToggleDetails.ID(),
			source.CommandAddDependency.ID(),
			source.CommandUpgradeDependency.ID(),
			source.CommandRemoveDependency.ID(),
			source.CommandVendor.ID():
			// TODO(PJW): for Toggle, not an error if it is being disabled
			err := errors.New("all files must be saved first")
			s.showCommandError(ctx, command.Title, err)
			return nil, err
		}
	}
	ctx, cancel := context.WithCancel(xcontext.Detach(ctx))

	var work *workDone
	// Don't show progress for suggested fixes. They should be quick.
	if !command.IsSuggestedFix() {
		// Start progress prior to spinning off a goroutine specifically so that
		// clients are aware of the work item before the command completes. This
		// matters for regtests, where having a continuous thread of work is
		// convenient for assertions.
		work = s.progress.start(ctx, command.Title, "Running...", params.WorkDoneToken, cancel)
	}
	if command.Async {
		go func() {
			defer cancel()
			s.runCommand(ctx, work, command, params.Arguments)
		}()
		return nil, nil
	}
	defer cancel()
	return nil, s.runCommand(ctx, work, command, params.Arguments)
}

func (s *Server) runSuggestedFixCommand(ctx context.Context, command *source.Command, args []json.RawMessage) error {
	var uri protocol.DocumentURI
	var rng protocol.Range
	if err := source.UnmarshalArgs(args, &uri, &rng); err != nil {
		return err
	}
	snapshot, fh, ok, release, err := s.beginFileRequest(ctx, uri, source.Go)
	defer release()
	if !ok {
		return err
	}
	edits, err := command.SuggestedFix(ctx, snapshot, fh, rng)
	if err != nil {
		return err
	}
	r, err := s.client.ApplyEdit(ctx, &protocol.ApplyWorkspaceEditParams{
		Edit: protocol.WorkspaceEdit{
			DocumentChanges: edits,
		},
	})
	if err != nil {
		return err
	}
	if !r.Applied {
		return errors.New(r.FailureReason)
	}
	return nil
}

func (s *Server) showCommandError(ctx context.Context, title string, err error) {
	// Command error messages should not be cancelable.
	ctx = xcontext.Detach(ctx)
	if err := s.client.ShowMessage(ctx, &protocol.ShowMessageParams{
		Type:    protocol.Error,
		Message: fmt.Sprintf("%s failed: %v", title, err),
	}); err != nil {
		event.Error(ctx, title+": failed to show message", err)
	}
}

func (s *Server) runCommand(ctx context.Context, work *workDone, command *source.Command, args []json.RawMessage) (err error) {
	defer func() {
		switch {
		case errors.Is(err, context.Canceled):
			work.end(command.Title + ": canceled")
		case err != nil:
			event.Error(ctx, fmt.Sprintf("%s: command error", command.Title), err)
			work.end(command.Title + ": failed")
			// Show a message when work completes with error, because the progress end
			// message is typically dismissed immediately by LSP clients.
			s.showCommandError(ctx, command.Title, err)
		default:
			work.end(command.ID() + ": completed")
		}
	}()
	// If the command has a suggested fix function available, use it and apply
	// the edits to the workspace.
	if command.IsSuggestedFix() {
		return s.runSuggestedFixCommand(ctx, command, args)
	}
	switch command {
	case source.CommandTest:
		var uri protocol.DocumentURI
		var tests, benchmarks []string
		if err := source.UnmarshalArgs(args, &uri, &tests, &benchmarks); err != nil {
			return err
		}
		snapshot, _, ok, release, err := s.beginFileRequest(ctx, uri, source.UnknownKind)
		defer release()
		if !ok {
			return err
		}
		return s.runTests(ctx, snapshot, uri, work, tests, benchmarks)
	case source.CommandGenerate:
		var uri protocol.DocumentURI
		var recursive bool
		if err := source.UnmarshalArgs(args, &uri, &recursive); err != nil {
			return err
		}
		snapshot, _, ok, release, err := s.beginFileRequest(ctx, uri, source.UnknownKind)
		defer release()
		if !ok {
			return err
		}
		return s.runGoGenerate(ctx, snapshot, uri.SpanURI(), recursive, work)
	case source.CommandRegenerateCgo:
		var uri protocol.DocumentURI
		if err := source.UnmarshalArgs(args, &uri); err != nil {
			return err
		}
		mod := source.FileModification{
			URI:    uri.SpanURI(),
			Action: source.InvalidateMetadata,
		}
		return s.didModifyFiles(ctx, []source.FileModification{mod}, FromRegenerateCgo)
	case source.CommandTidy, source.CommandVendor:
		var uri protocol.DocumentURI
		if err := source.UnmarshalArgs(args, &uri); err != nil {
			return err
		}
		// The flow for `go mod tidy` and `go mod vendor` is almost identical,
		// so we combine them into one case for convenience.
		action := "tidy"
		if command == source.CommandVendor {
			action = "vendor"
		}
		snapshot, _, ok, release, err := s.beginFileRequest(ctx, uri, source.UnknownKind)
		defer release()
		if !ok {
			return err
		}
		return runSimpleGoCommand(ctx, snapshot, source.UpdateUserModFile, uri.SpanURI(), "mod", []string{action})
	case source.CommandAddDependency, source.CommandUpgradeDependency, source.CommandRemoveDependency:
		var uri protocol.DocumentURI
		var goCmdArgs []string
		var addRequire bool
		if err := source.UnmarshalArgs(args, &uri, &addRequire, &goCmdArgs); err != nil {
			return err
		}
		snapshot, _, ok, release, err := s.beginFileRequest(ctx, uri, source.UnknownKind)
		defer release()
		if !ok {
			return err
		}
		return s.runGoGetModule(ctx, snapshot, uri.SpanURI(), addRequire, goCmdArgs)
	case source.CommandToggleDetails:
		var fileURI protocol.DocumentURI
		if err := source.UnmarshalArgs(args, &fileURI); err != nil {
			return err
		}
		pkgDir := span.URIFromPath(filepath.Dir(fileURI.SpanURI().Filename()))
		s.gcOptimizationDetailsMu.Lock()
		if _, ok := s.gcOptimizationDetails[pkgDir]; ok {
			delete(s.gcOptimizationDetails, pkgDir)
		} else {
			s.gcOptimizationDetails[pkgDir] = struct{}{}
		}
		s.gcOptimizationDetailsMu.Unlock()
		// need to recompute diagnostics.
		// so find the snapshot
		snapshot, _, ok, release, err := s.beginFileRequest(ctx, fileURI, source.UnknownKind)
		defer release()
		if !ok {
			return err
		}
<<<<<<< HEAD
		snapshot, release := sv.Snapshot(ctx)
		defer release()
=======
>>>>>>> a9763abb
		s.diagnoseSnapshot(snapshot, nil, false)
	case source.CommandGenerateGoplsMod:
		var v source.View
		if len(args) == 0 {
			views := s.session.Views()
			if len(views) != 1 {
				return fmt.Errorf("cannot resolve view: have %d views", len(views))
			}
			v = views[0]
		} else {
			var uri protocol.DocumentURI
			if err := source.UnmarshalArgs(args, &uri); err != nil {
				return err
			}
			var err error
			v, err = s.session.ViewOf(uri.SpanURI())
			if err != nil {
				return err
			}
		}
		snapshot, release := v.Snapshot(ctx)
		defer release()
		modFile, err := cache.BuildGoplsMod(ctx, v.Folder(), snapshot)
		if err != nil {
			return errors.Errorf("getting workspace mod file: %w", err)
		}
		content, err := modFile.Format()
		if err != nil {
			return errors.Errorf("formatting mod file: %w", err)
		}
		filename := filepath.Join(v.Folder().Filename(), "gopls.mod")
		if err := ioutil.WriteFile(filename, content, 0644); err != nil {
			return errors.Errorf("writing mod file: %w", err)
		}
	default:
		return fmt.Errorf("unsupported command: %s", command.ID())
	}
	return nil
}

func (s *Server) runTests(ctx context.Context, snapshot source.Snapshot, uri protocol.DocumentURI, work *workDone, tests, benchmarks []string) error {
	pkgs, err := snapshot.PackagesForFile(ctx, uri.SpanURI(), source.TypecheckWorkspace)
	if err != nil {
		return err
	}
	if len(pkgs) == 0 {
		return fmt.Errorf("package could not be found for file: %s", uri.SpanURI().Filename())
	}
	pkgPath := pkgs[0].PkgPath()

	// create output
	buf := &bytes.Buffer{}
	ew := &eventWriter{ctx: ctx, operation: "test"}
	out := io.MultiWriter(ew, workDoneWriter{work}, buf)

	// Run `go test -run Func` on each test.
	var failedTests int
	for _, funcName := range tests {
		inv := &gocommand.Invocation{
			Verb:       "test",
			Args:       []string{pkgPath, "-v", "-count=1", "-run", fmt.Sprintf("^%s$", funcName)},
			WorkingDir: filepath.Dir(uri.SpanURI().Filename()),
		}
		if err := snapshot.RunGoCommandPiped(ctx, source.Normal, inv, out, out); err != nil {
			if errors.Is(err, context.Canceled) {
				return err
			}
			failedTests++
		}
	}

	// Run `go test -run=^$ -bench Func` on each test.
	var failedBenchmarks int
	for _, funcName := range benchmarks {
		inv := &gocommand.Invocation{
			Verb:       "test",
			Args:       []string{pkgPath, "-v", "-run=^$", "-bench", fmt.Sprintf("^%s$", funcName)},
			WorkingDir: filepath.Dir(uri.SpanURI().Filename()),
		}
		if err := snapshot.RunGoCommandPiped(ctx, source.Normal, inv, out, out); err != nil {
			if errors.Is(err, context.Canceled) {
				return err
			}
			failedBenchmarks++
		}
	}

	var title string
	if len(tests) > 0 && len(benchmarks) > 0 {
		title = "tests and benchmarks"
	} else if len(tests) > 0 {
		title = "tests"
	} else if len(benchmarks) > 0 {
		title = "benchmarks"
	} else {
		return errors.New("No functions were provided")
	}
	message := fmt.Sprintf("all %s passed", title)
	if failedTests > 0 && failedBenchmarks > 0 {
		message = fmt.Sprintf("%d / %d tests failed and %d / %d benchmarks failed", failedTests, len(tests), failedBenchmarks, len(benchmarks))
	} else if failedTests > 0 {
		message = fmt.Sprintf("%d / %d tests failed", failedTests, len(tests))
	} else if failedBenchmarks > 0 {
		message = fmt.Sprintf("%d / %d benchmarks failed", failedBenchmarks, len(benchmarks))
	}
	if failedTests > 0 || failedBenchmarks > 0 {
		message += "\n" + buf.String()
	}

	return s.client.ShowMessage(ctx, &protocol.ShowMessageParams{
		Type:    protocol.Info,
		Message: message,
	})
}

func (s *Server) runGoGenerate(ctx context.Context, snapshot source.Snapshot, dir span.URI, recursive bool, work *workDone) error {
	ctx, cancel := context.WithCancel(ctx)
	defer cancel()

	er := &eventWriter{ctx: ctx, operation: "generate"}

	pattern := "."
	if recursive {
		pattern = "./..."
	}

	inv := &gocommand.Invocation{
		Verb:       "generate",
		Args:       []string{"-x", pattern},
		WorkingDir: dir.Filename(),
	}
	stderr := io.MultiWriter(er, workDoneWriter{work})
	if err := snapshot.RunGoCommandPiped(ctx, source.Normal, inv, er, stderr); err != nil {
		return err
	}
	return nil
}

func (s *Server) runGoGetModule(ctx context.Context, snapshot source.Snapshot, uri span.URI, addRequire bool, args []string) error {
	if addRequire {
		// Using go get to create a new dependency results in an
		// `// indirect` comment we may not want. The only way to avoid it
		// is to add the require as direct first. Then we can use go get to
		// update go.sum and tidy up.
		if err := runSimpleGoCommand(ctx, snapshot, source.UpdateUserModFile, uri, "mod", append([]string{"edit", "-require"}, args...)); err != nil {
			return err
		}
	}
	return runSimpleGoCommand(ctx, snapshot, source.UpdateUserModFile, uri, "get", append([]string{"-d"}, args...))
}

func runSimpleGoCommand(ctx context.Context, snapshot source.Snapshot, mode source.InvocationMode, uri span.URI, verb string, args []string) error {
	_, err := snapshot.RunGoCommandDirect(ctx, mode, &gocommand.Invocation{
		Verb:       verb,
		Args:       args,
		WorkingDir: filepath.Dir(uri.Filename()),
	})
	return err
}<|MERGE_RESOLUTION|>--- conflicted
+++ resolved
@@ -235,11 +235,6 @@
 		if !ok {
 			return err
 		}
-<<<<<<< HEAD
-		snapshot, release := sv.Snapshot(ctx)
-		defer release()
-=======
->>>>>>> a9763abb
 		s.diagnoseSnapshot(snapshot, nil, false)
 	case source.CommandGenerateGoplsMod:
 		var v source.View
